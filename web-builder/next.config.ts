--- conflicted
+++ resolved
@@ -11,11 +11,8 @@
   typescript: {
     ignoreBuildErrors: true,
   },
-<<<<<<< HEAD
-=======
   // Server external packages (moved from experimental)
   serverExternalPackages: [],
->>>>>>> 47488859
   turbopack: {
     rules: {
       '*.svg': {
