/**
 * Base API Client for AI Marketing Web Builder Platform
 */

import axios, { AxiosInstance, AxiosError, AxiosResponse } from 'axios';
import Cookies from 'js-cookie';
import type { APIResponse, APIError } from './types';
import { errorHandler, isNetworkError } from './error-handler';

// Constants
const API_BASE_URL = process.env.NEXT_PUBLIC_API_URL || 'http://localhost:8000';
const API_VERSION = '/api/v1';
const TOKEN_COOKIE_NAME = 'auth_token';
const MAX_RETRIES = 3;
const RETRY_DELAY = 1000; // 1 second

// Custom error class for API errors
export class APIClientError extends Error {
  public status: number;
  public details?: any;
  public retryable: boolean;

  constructor(message: string, status: number, details?: any, retryable: boolean = false) {
    super(message);
    this.name = 'APIClientError';
    this.status = status;
    this.details = details;
    this.retryable = retryable;
  }
}

/**
 * Utility function to delay execution
 */
const delay = (ms: number) => new Promise(resolve => setTimeout(resolve, ms));

/**
 * Check if an error is retryable
 */
const isRetryableError = (error: AxiosError): boolean => {
  if (!error.response) return true; // Network errors
  
  const status = error.response.status;
  // Retry on 5xx errors and specific 4xx errors
  return (
    status >= 500 || // Server errors
    status === 429 || // Rate limit
    status === 408 || // Request timeout
    status === 409   // Conflict
  );
};

/**
 * Base API Client class
 */
export class APIClient {
  private _client: AxiosInstance;
  private baseURL: string;

  constructor() {
    this.baseURL = `${API_BASE_URL}${API_VERSION}`;
    
    this._client = axios.create({
      baseURL: this.baseURL,
      timeout: 30000,
      headers: {
        'Content-Type': 'application/json',
      },
    });

    this.setupInterceptors();
  }

  /**
   * Get the axios client instance (for special cases like blob responses)
   */
  get client(): AxiosInstance {
    return this._client;
  }

  /**
   * Setup request and response interceptors
   */
  private setupInterceptors(): void {
    // Request interceptor to add auth token
    this._client.interceptors.request.use(
      (config) => {
        const token = this.getToken();
        if (token) {
          config.headers.Authorization = `Bearer ${token}`;
        }
        
        // Log requests in development
        if (process.env.NODE_ENV === 'development') {
          console.log(`API Request: ${config.method?.toUpperCase()} ${config.url}`);
        }
        
        return config;
      },
      (error) => {
        console.error('Request interceptor error:', error);
        return Promise.reject(error);
      }
    );

    // Response interceptor to handle common response patterns
    this._client.interceptors.response.use(
      (response: AxiosResponse) => {
        // Log responses in development
        if (process.env.NODE_ENV === 'development') {
          console.log(`API Response: ${response.status} ${response.config.url}`);
        }
        
        return response;
      },
      (error: AxiosError) => {
        // Handle 401 unauthorized - clear token and redirect to login
        if (error.response?.status === 401) {
          this.clearToken();
          // In a real app, you might want to redirect to login page
          // window.location.href = '/login';
        }

        // Transform axios error to our custom error format
        const apiError = this.transformError(error);
        return Promise.reject(apiError);
      }
    );
  }

  /**
<<<<<<< HEAD
   * Execute request with retry logic
=======
   * Execute request with enhanced retry logic and error handling
>>>>>>> 47488859
   */
  private async executeWithRetry<T>(
    requestFn: () => Promise<T>,
    retries: number = MAX_RETRIES
  ): Promise<T> {
    try {
      return await requestFn();
    } catch (error) {
      const axiosError = error as AxiosError;
<<<<<<< HEAD
      
=======

      // Handle network errors with enhanced error handler
      if (isNetworkError(axiosError)) {
        try {
          return await errorHandler.handleFetchError(
            axiosError,
            requestFn,
            { method: 'API_REQUEST' }
          );
        } catch (handledError) {
          throw this.transformError(axiosError);
        }
      }

      // Original retry logic for other errors
>>>>>>> 47488859
      if (retries > 0 && isRetryableError(axiosError)) {
        const delayMs = RETRY_DELAY * (MAX_RETRIES - retries + 1); // Exponential backoff
        if (process.env.NODE_ENV === 'development') {
          console.log(`Retrying request, ${retries} attempts remaining...`);
        }
<<<<<<< HEAD
        
        await delay(delayMs);
        return this.executeWithRetry(requestFn, retries - 1);
      }
      
=======

        await delay(delayMs);
        return this.executeWithRetry(requestFn, retries - 1);
      }

>>>>>>> 47488859
      throw this.transformError(axiosError);
    }
  }

  /**
   * Transform axios error to our custom API error format
   */
  private transformError(error: AxiosError): APIClientError {
    if (error.response) {
      // Server responded with error status
      const data = error.response.data as APIError;
      return new APIClientError(
        data.message || 'An error occurred',
        error.response.status,
        data.details,
        isRetryableError(error)
      );
    } else if (error.request) {
      // Network error
      return new APIClientError(
        'Network error - please check your connection',
        0,
        null,
        true // Network errors are retryable
      );
    } else {
      // Request setup error
      return new APIClientError(
        error.message || 'Request configuration error',
        0,
        null,
        false
      );
    }
  }

  /**
   * Get authentication token from cookies
   */
  public getToken(): string | null {
    return Cookies.get(TOKEN_COOKIE_NAME) || null;
  }

  /**
   * Set authentication token in cookies
   */
  public setToken(token: string): void {
    Cookies.set(TOKEN_COOKIE_NAME, token, { 
      expires: 7, // 7 days
      secure: process.env.NODE_ENV === 'production',
      sameSite: 'strict'
    });
  }

  /**
   * Clear authentication token from cookies
   */
  public clearToken(): void {
    Cookies.remove(TOKEN_COOKIE_NAME);
  }

  /**
   * Check if user is authenticated
   */
  public isAuthenticated(): boolean {
    return !!this.getToken();
  }

  /**
   * Generic GET request
   */
  public async get<T = any>(url: string, params?: any): Promise<T> {
    try {
      const response = await this._client.get<T>(url, { params });
      return response.data;
    } catch (error) {
      throw error;
    }
  }

  /**
   * Generic POST request
   */
  public async post<T = any>(url: string, data?: any): Promise<T> {
    try {
      const response = await this._client.post<T>(url, data);
      return response.data;
    } catch (error) {
      throw error;
    }
  }

  /**
   * Generic PUT request
   */
  public async put<T = any>(url: string, data?: any): Promise<T> {
    try {
      const response = await this._client.put<T>(url, data);
      return response.data;
    } catch (error) {
      throw error;
    }
  }

  /**
   * Generic PATCH request
   */
  public async patch<T = any>(url: string, data?: any): Promise<T> {
    try {
      const response = await this._client.patch<T>(url, data);
      return response.data;
    } catch (error) {
      throw error;
    }
  }

  /**
   * Generic DELETE request
   */
  public async delete<T = any>(url: string, data?: any): Promise<T> {
    try {
      const response = await this._client.delete<T>(url, { data });
      return response.data;
    } catch (error) {
      throw error;
    }
  }

  /**
   * Upload file
   */
  public async uploadFile<T = any>(url: string, file: File, onProgress?: (progress: number) => void): Promise<T> {
    try {
      const formData = new FormData();
      formData.append('file', file);

      const response = await this._client.post<T>(url, formData, {
        headers: {
          'Content-Type': 'multipart/form-data',
        },
        onUploadProgress: (progressEvent) => {
          if (onProgress && progressEvent.total) {
            const progress = Math.round((progressEvent.loaded * 100) / progressEvent.total);
            onProgress(progress);
          }
        },
      });

      return response.data;
    } catch (error) {
      throw error;
    }
  }

  /**
   * Build URL with query parameters
   */
  public buildUrl(path: string, params?: Record<string, any>): string {
    const url = new URL(path, this.baseURL);
    
    if (params) {
      Object.entries(params).forEach(([key, value]) => {
        if (value !== undefined && value !== null) {
          url.searchParams.append(key, String(value));
        }
      });
    }
    
    return url.toString();
  }

  /**
   * Health check endpoint
   */
  public async healthCheck(): Promise<{ status: string; version: string; environment: string }> {
    try {
      return await this.get('/health');
    } catch (error) {
      throw error;
    }
  }
}

// Create singleton instance
export const apiClient = new APIClient();

// Export for use in services
export default apiClient;<|MERGE_RESOLUTION|>--- conflicted
+++ resolved
@@ -129,11 +129,7 @@
   }
 
   /**
-<<<<<<< HEAD
-   * Execute request with retry logic
-=======
    * Execute request with enhanced retry logic and error handling
->>>>>>> 47488859
    */
   private async executeWithRetry<T>(
     requestFn: () => Promise<T>,
@@ -143,9 +139,6 @@
       return await requestFn();
     } catch (error) {
       const axiosError = error as AxiosError;
-<<<<<<< HEAD
-      
-=======
 
       // Handle network errors with enhanced error handler
       if (isNetworkError(axiosError)) {
@@ -161,25 +154,16 @@
       }
 
       // Original retry logic for other errors
->>>>>>> 47488859
       if (retries > 0 && isRetryableError(axiosError)) {
         const delayMs = RETRY_DELAY * (MAX_RETRIES - retries + 1); // Exponential backoff
         if (process.env.NODE_ENV === 'development') {
           console.log(`Retrying request, ${retries} attempts remaining...`);
         }
-<<<<<<< HEAD
-        
+
         await delay(delayMs);
         return this.executeWithRetry(requestFn, retries - 1);
       }
-      
-=======
-
-        await delay(delayMs);
-        return this.executeWithRetry(requestFn, retries - 1);
-      }
-
->>>>>>> 47488859
+
       throw this.transformError(axiosError);
     }
   }
