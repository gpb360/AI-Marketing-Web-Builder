'use client';

import React, { useState, useMemo } from 'react';
import { motion, AnimatePresence } from 'framer-motion';
import { useBuilderStore } from '@/store/builderStore';
import { sampleTemplates, templateCategories, getTemplatesByCategory } from '@/data/templates';
import { TemplatePreviewModal } from './TemplatePreviewModal';
import { 
  Eye, 
  Download, 
  Star, 
  Clock,
  Grid3X3,
  Search,
  Filter,
  Sparkles,
  Award,
  TrendingUp,
  BookmarkPlus,
  RotateCcw,
  SlidersHorizontal,
  ArrowUpDown,
  Heart,
  Timer,
  Zap
} from 'lucide-react';

interface TemplateLibraryProps {
  className?: string;
}

<<<<<<< HEAD
// Lazy loading image component
=======
type SortOption = 'popular' | 'newest' | 'rating' | 'name';
type ViewMode = 'grid' | 'list';

// Enhanced LazyImage component with better loading states
>>>>>>> 47488859
const LazyImage: React.FC<{
  src?: string;
  alt: string;
  className?: string;
  placeholder?: React.ReactNode;
}> = ({ src, alt, className, placeholder }) => {
<<<<<<< HEAD
  const [imageLoaded, setImageLoaded] = React.useState(false);
  const [imageError, setImageError] = React.useState(false);
=======
  const [imageLoaded, setImageLoaded] = useState(false);
  const [imageError, setImageError] = useState(false);
>>>>>>> 47488859
  const imgRef = React.useRef<HTMLImageElement>(null);

  React.useEffect(() => {
    if (!src) {
      setImageLoaded(false);
      return;
    }

    const img = new Image();
    img.onload = () => setImageLoaded(true);
    img.onerror = () => setImageError(true);
    img.src = src;

    return () => {
      img.onload = null;
      img.onerror = null;
    };
  }, [src]);

  if (!src || imageError) {
    return (
<<<<<<< HEAD
      <div className={`${className} flex items-center justify-center bg-gray-100`}>
=======
      <div className={`${className} flex items-center justify-center bg-gradient-to-br from-gray-100 to-gray-200`}>
>>>>>>> 47488859
        {placeholder || (
          <div className="text-center">
            <Grid3X3 className="w-8 h-8 text-gray-400 mx-auto mb-2" />
            <span className="text-sm text-gray-500 font-medium">
              {alt}
            </span>
          </div>
        )}
      </div>
    );
  }

  if (!imageLoaded) {
    return (
<<<<<<< HEAD
      <div className={`${className} flex items-center justify-center bg-gray-100`}>
        <div className="text-center">
          <Grid3X3 className="w-8 h-8 text-gray-400 mx-auto mb-2 animate-pulse" />
=======
      <div className={`${className} flex items-center justify-center bg-gradient-to-br from-gray-100 to-gray-200`}>
        <div className="text-center">
          <div className="w-8 h-8 mx-auto mb-2 animate-spin">
            <div className="w-full h-full border-2 border-gray-300 border-t-gray-600 rounded-full"></div>
          </div>
>>>>>>> 47488859
          <span className="text-sm text-gray-500 font-medium">
            Loading...
          </span>
        </div>
      </div>
    );
  }

  return (
    <img
      ref={imgRef}
      src={src}
      alt={alt}
      className={className}
      loading="lazy"
    />
  );
};

export function TemplateLibrary({ className = '' }: TemplateLibraryProps) {
  const { loadTemplate, currentTemplate } = useBuilderStore();
  const [selectedCategory, setSelectedCategory] = useState('all');
  const [searchTerm, setSearchTerm] = useState('');
  const [sortBy, setSortBy] = useState<SortOption>('popular');
  const [viewMode, setViewMode] = useState<ViewMode>('grid');
  const [showFilters, setShowFilters] = useState(false);
  const [selectedTemplate, setSelectedTemplate] = useState<any>(null);
  const [showPreviewModal, setShowPreviewModal] = useState(false);
  const [favorites, setFavorites] = useState<Set<string>>(new Set());
  const [recentlyUsed, setRecentlyUsed] = useState<string[]>([]);

  // Enhanced filtering and sorting
  const filteredAndSortedTemplates = useMemo(() => {
    let templates = getTemplatesByCategory(selectedCategory);
    
    // Apply search filter
    if (searchTerm) {
      templates = templates.filter(template =>
        template.name.toLowerCase().includes(searchTerm.toLowerCase()) ||
        template.description.toLowerCase().includes(searchTerm.toLowerCase()) ||
        (template as any).tags?.some((tag: string) => 
          tag.toLowerCase().includes(searchTerm.toLowerCase())
        )
      );
    }
    
    // Apply sorting
    templates.sort((a, b) => {
      switch (sortBy) {
        case 'popular':
          return (b as any).usage_count - (a as any).usage_count || 0;
        case 'newest':
          return new Date(b.updatedAt).getTime() - new Date(a.updatedAt).getTime();
        case 'rating':
          return ((b as any).rating || 0) - ((a as any).rating || 0);
        case 'name':
          return a.name.localeCompare(b.name);
        default:
          return 0;
      }
    });
    
    return templates;
  }, [selectedCategory, searchTerm, sortBy]);

  const handleTemplateSelect = (templateId: string) => {
    const template = sampleTemplates.find(t => t.id === templateId);
    if (template) {
      loadTemplate(template);
      
      // Add to recently used
      setRecentlyUsed(prev => {
        const filtered = prev.filter(id => id !== templateId);
        return [templateId, ...filtered].slice(0, 5);
      });
    }
  };

  const handleTemplatePreview = (template: any) => {
    setSelectedTemplate(template);
    setShowPreviewModal(true);
  };

  const toggleFavorite = (templateId: string) => {
    setFavorites(prev => {
      const newFavorites = new Set(prev);
      if (newFavorites.has(templateId)) {
        newFavorites.delete(templateId);
      } else {
        newFavorites.add(templateId);
      }
      return newFavorites;
    });
  };

  const getSortLabel = (sort: SortOption) => {
    switch (sort) {
      case 'popular': return 'Most Popular';
      case 'newest': return 'Newest';
      case 'rating': return 'Highest Rated';
      case 'name': return 'Name';
      default: return 'Sort';
    }
  };

  const clearFilters = () => {
    setSelectedCategory('all');
    setSearchTerm('');
    setSortBy('popular');
  };

  return (
    <div className={`bg-white h-full flex flex-col ${className}`}>
      {/* Enhanced Header */}
      <div className="p-6 border-b border-gray-200 bg-gradient-to-r from-blue-50 to-indigo-50">
        <div className="flex items-center justify-between mb-4">
          <div>
            <h2 className="text-2xl font-bold text-gray-900 mb-1">
              Template Library
            </h2>
            <p className="text-gray-600">
              Choose from {sampleTemplates.length}+ professionally designed templates
            </p>
          </div>
          
          <div className="flex items-center gap-3">
            <motion.button
              whileHover={{ scale: 1.05 }}
              onClick={() => setShowFilters(!showFilters)}
              className={`flex items-center gap-2 px-4 py-2 rounded-lg font-medium transition-all ${
                showFilters 
                  ? 'bg-blue-500 text-white shadow-md' 
                  : 'bg-white text-gray-700 border border-gray-300 hover:bg-gray-50'
              }`}
            >
              <SlidersHorizontal className="w-4 h-4" />
              Filters
            </motion.button>
          </div>
        </div>

        {/* Quick Stats */}
        <div className="grid grid-cols-3 gap-4 text-sm">
          <div className="text-center">
            <div className="text-2xl font-bold text-blue-600">{sampleTemplates.length}</div>
            <div className="text-gray-600">Templates</div>
          </div>
          <div className="text-center">
            <div className="text-2xl font-bold text-green-600">{recentlyUsed.length}</div>
            <div className="text-gray-600">Recently Used</div>
          </div>
          <div className="text-center">
            <div className="text-2xl font-bold text-purple-600">{favorites.size}</div>
            <div className="text-gray-600">Favorites</div>
          </div>
        </div>
      </div>

      {/* Enhanced Search and Filters */}
      <div className="p-4 space-y-4 border-b border-gray-200">
        {/* Search Bar */}
        <div className="relative">
          <Search className="absolute left-3 top-1/2 transform -translate-y-1/2 w-5 h-5 text-gray-400" />
          <input
            type="text"
            placeholder="Search templates, categories, or features..."
            value={searchTerm}
            onChange={(e) => setSearchTerm(e.target.value)}
            className="w-full pl-10 pr-4 py-3 border border-gray-300 rounded-lg focus:ring-2 focus:ring-blue-500 focus:border-blue-500 text-sm"
          />
          {searchTerm && (
            <button
              onClick={() => setSearchTerm('')}
              className="absolute right-3 top-1/2 transform -translate-y-1/2 text-gray-400 hover:text-gray-600"
            >
              ✕
            </button>
          )}
        </div>

        {/* Enhanced Filters Panel */}
        <AnimatePresence>
          {showFilters && (
            <motion.div
              initial={{ opacity: 0, height: 0 }}
              animate={{ opacity: 1, height: 'auto' }}
              exit={{ opacity: 0, height: 0 }}
              className="bg-gray-50 rounded-lg p-4 space-y-4"
            >
              <div className="flex items-center justify-between">
                <h3 className="font-semibold text-gray-900">Filters & Sorting</h3>
                <button
                  onClick={clearFilters}
                  className="flex items-center gap-1 text-sm text-gray-600 hover:text-gray-900"
                >
                  <RotateCcw className="w-3 h-3" />
                  Reset
                </button>
              </div>
              
              <div className="grid grid-cols-1 md:grid-cols-2 gap-4">
                {/* Sort Options */}
                <div>
                  <label className="block text-sm font-medium text-gray-700 mb-2">Sort by</label>
                  <select
                    value={sortBy}
                    onChange={(e) => setSortBy(e.target.value as SortOption)}
                    className="w-full p-2 border border-gray-300 rounded-lg focus:ring-2 focus:ring-blue-500 text-sm"
                  >
                    <option value="popular">Most Popular</option>
                    <option value="newest">Newest</option>
                    <option value="rating">Highest Rated</option>
                    <option value="name">Name (A-Z)</option>
                  </select>
                </div>

                {/* View Mode */}
                <div>
                  <label className="block text-sm font-medium text-gray-700 mb-2">View</label>
                  <div className="flex bg-white rounded-lg p-1 border border-gray-300">
                    {[
                      { value: 'grid', icon: Grid3X3, label: 'Grid' },
                      { value: 'list', icon: Filter, label: 'List' }
                    ].map(({ value, icon: Icon, label }) => (
                      <button
                        key={value}
                        onClick={() => setViewMode(value as ViewMode)}
                        className={`flex items-center gap-2 px-3 py-1 rounded-md text-sm font-medium transition-all flex-1 justify-center ${
                          viewMode === value
                            ? 'bg-blue-500 text-white'
                            : 'text-gray-600 hover:text-gray-900'
                        }`}
                      >
                        <Icon className="w-4 h-4" />
                        {label}
                      </button>
                    ))}
                  </div>
                </div>
              </div>
            </motion.div>
          )}
        </AnimatePresence>

        {/* Category Tabs */}
        <div className="border-b border-gray-200 -mb-4">
          <div className="flex overflow-x-auto scrollbar-hide">
            {templateCategories.map((category) => {
              const isActive = selectedCategory === category.id;
              
              return (
                <button
                  key={category.id}
                  onClick={() => setSelectedCategory(category.id)}
                  className={`
                    flex items-center gap-2 px-4 py-3 text-sm font-medium border-b-2 transition-all whitespace-nowrap
                    ${isActive
                      ? 'border-blue-500 text-blue-600 bg-blue-50'
                      : 'border-transparent text-gray-600 hover:text-gray-900 hover:bg-gray-50'
                    }
                  `}
                >
                  {category.name}
                  <span className={`
                    text-xs px-2 py-0.5 rounded-full
                    ${isActive ? 'bg-blue-100 text-blue-700' : 'bg-gray-100 text-gray-600'}
                  `}>
                    {category.count}
                  </span>
                </button>
              );
            })}
          </div>
        </div>
      </div>

      {/* Recently Used Section */}
      {recentlyUsed.length > 0 && (
        <div className="p-4 border-b border-gray-100">
          <div className="flex items-center gap-2 mb-3">
            <Timer className="w-4 h-4 text-gray-500" />
            <h3 className="font-semibold text-gray-900">Recently Used</h3>
          </div>
          <div className="flex gap-3 overflow-x-auto">
            {recentlyUsed.slice(0, 5).map((templateId) => {
              const template = sampleTemplates.find(t => t.id === templateId);
              if (!template) return null;
              
              return (
                <motion.div
                  key={templateId}
                  whileHover={{ scale: 1.05 }}
                  onClick={() => handleTemplateSelect(templateId)}
                  className="flex-shrink-0 w-24 h-16 bg-gray-100 rounded-lg cursor-pointer overflow-hidden"
                >
                  <LazyImage
                    src={template.thumbnail}
                    alt={template.name}
                    className="w-full h-full object-cover"
                  />
                </motion.div>
              );
            })}
          </div>
        </div>
      )}

      {/* Templates Grid/List */}
      <div className="flex-1 overflow-y-auto p-4">
        {filteredAndSortedTemplates.length > 0 ? (
          <div className={`
            ${viewMode === 'grid' 
              ? 'grid grid-cols-1 md:grid-cols-2 lg:grid-cols-3 gap-6' 
              : 'space-y-4'
            }
          `}>
            {filteredAndSortedTemplates.map((template) => (
              <motion.div
                key={template.id}
                layout
                initial={{ opacity: 0, y: 20 }}
                animate={{ opacity: 1, y: 0 }}
                whileHover={{ y: -4 }}
                className={`
                  bg-white border border-gray-200 rounded-xl overflow-hidden cursor-pointer transition-all shadow-sm hover:shadow-lg
                  ${currentTemplate?.id === template.id ? 'border-blue-500 ring-2 ring-blue-100' : ''}
                  ${viewMode === 'list' ? 'flex' : ''}
                `}
                onClick={() => handleTemplateSelect(template.id)}
              >
<<<<<<< HEAD
                {/* Template Thumbnail with lazy loading */}
                <div className="aspect-video bg-gradient-to-br from-gray-100 to-gray-200 relative overflow-hidden">
=======
                {/* Template Thumbnail */}
                <div className={`
                  ${viewMode === 'list' ? 'w-48 h-32' : 'aspect-video'} 
                  bg-gradient-to-br from-gray-100 to-gray-200 relative overflow-hidden
                `}>
>>>>>>> 47488859
                  <LazyImage
                    src={template.thumbnail}
                    alt={template.name}
                    className="w-full h-full object-cover"
                    placeholder={
                      <div className="absolute inset-0 flex items-center justify-center">
                        <div className="text-center">
<<<<<<< HEAD
                          <Grid3X3 className="w-8 h-8 text-gray-400 mx-auto mb-2" />
                          <span className="text-sm text-gray-500 font-medium">
=======
                          <div className="text-4xl mb-2 opacity-30">
                            {template.category === 'landing' && '🚀'}
                            {template.category === 'ecommerce' && '🛒'}
                            {template.category === 'blog' && '📝'}
                            {template.category === 'portfolio' && '🎨'}
                            {template.category === 'corporate' && '🏢'}
                          </div>
                          <span className="text-xs text-gray-500 font-medium">
>>>>>>> 47488859
                            {template.name}
                          </span>
                        </div>
                      </div>
                    }
                  />
                  
                  {/* Badges */}
                  <div className="absolute top-3 left-3 flex gap-2">
                    {(template as any).is_premium && (
                      <div className="flex items-center gap-1 px-2 py-1 bg-gradient-to-r from-purple-500 to-pink-500 text-white text-xs font-semibold rounded-full">
                        <Sparkles className="w-3 h-3" />
                        Premium
                      </div>
                    )}
                    {(template as any).is_featured && (
                      <div className="flex items-center gap-1 px-2 py-1 bg-gradient-to-r from-yellow-400 to-orange-500 text-white text-xs font-semibold rounded-full">
                        <Award className="w-3 h-3" />
                        Featured
                      </div>
                    )}
                  </div>

                  {/* Hover Actions */}
                  <div className="absolute inset-0 bg-black bg-opacity-0 hover:bg-opacity-60 transition-all duration-300 flex items-center justify-center opacity-0 hover:opacity-100">
                    <div className="flex gap-3">
                      <motion.button
                        whileHover={{ scale: 1.1 }}
                        whileTap={{ scale: 0.9 }}
                        className="p-3 bg-white rounded-full shadow-lg hover:bg-gray-50"
                        onClick={(e) => {
                          e.stopPropagation();
                          handleTemplatePreview(template);
                        }}
                      >
                        <Eye className="w-5 h-5 text-gray-700" />
                      </motion.button>
                      <motion.button
                        whileHover={{ scale: 1.1 }}
                        whileTap={{ scale: 0.9 }}
                        className="p-3 bg-blue-500 rounded-full shadow-lg hover:bg-blue-600"
                        onClick={(e) => {
                          e.stopPropagation();
                          handleTemplateSelect(template.id);
                        }}
                      >
                        <Download className="w-5 h-5 text-white" />
                      </motion.button>
                    </div>
                  </div>
                </div>

                {/* Template Info */}
                <div className="p-4 flex-1">
                  <div className="flex items-start justify-between mb-2">
                    <h3 className="font-semibold text-gray-900 truncate flex-1">
                      {template.name}
                    </h3>
                    <div className="flex items-center gap-2 ml-2">
                      <button
                        onClick={(e) => {
                          e.stopPropagation();
                          toggleFavorite(template.id);
                        }}
                        className="p-1 hover:bg-gray-100 rounded"
                      >
                        <Heart 
                          className={`w-4 h-4 ${
                            favorites.has(template.id) ? 'fill-red-500 text-red-500' : 'text-gray-400'
                          }`} 
                        />
                      </button>
                      <div className="flex items-center gap-1">
                        <Star className="w-3 h-3 text-yellow-400 fill-current" />
                        <span className="text-xs text-gray-600">
                          {(template as any).rating || '4.8'}
                        </span>
                      </div>
                    </div>
                  </div>
                  
                  <p className="text-sm text-gray-600 mb-3 line-clamp-2">
                    {template.description}
                  </p>
                  
                  <div className="flex items-center justify-between">
                    <div className="flex items-center gap-2">
                      <span className={`
                        text-xs px-2 py-1 rounded-full font-medium
                        ${template.category === 'landing' ? 'bg-blue-100 text-blue-700' :
                          template.category === 'ecommerce' ? 'bg-green-100 text-green-700' :
                          template.category === 'blog' ? 'bg-purple-100 text-purple-700' :
                          template.category === 'portfolio' ? 'bg-pink-100 text-pink-700' :
                          template.category === 'corporate' ? 'bg-gray-100 text-gray-700' :
                          'bg-orange-100 text-orange-700'
                        }
                      `}>
                        {template.category}
                      </span>
                      <span className="text-xs text-gray-500">
                        {template.components.length} components
                      </span>
                    </div>
                    
                    <div className="flex items-center gap-1 text-xs text-gray-500">
                      <Clock className="w-3 h-3" />
                      {template.updatedAt.toLocaleDateString()}
                    </div>
                  </div>
                </div>
              </motion.div>
            ))}
          </div>
        ) : (
          <div className="text-center py-12">
            <div className="w-16 h-16 mx-auto mb-4 bg-gray-100 rounded-full flex items-center justify-center">
              <Search className="w-6 h-6 text-gray-400" />
            </div>
            <h3 className="text-lg font-semibold text-gray-600 mb-2">
              No templates found
            </h3>
            <p className="text-gray-500 max-w-sm mx-auto mb-4">
              {searchTerm 
                ? `No templates match "${searchTerm}". Try adjusting your search terms.`
                : 'No templates available in this category.'
              }
            </p>
            {(searchTerm || selectedCategory !== 'all') && (
              <button
                onClick={clearFilters}
                className="text-blue-600 hover:text-blue-700 font-medium"
              >
                Clear all filters
              </button>
            )}
          </div>
        )}
      </div>

      {/* Enhanced Footer */}
      {filteredAndSortedTemplates.length > 0 && (
        <div className="p-4 border-t border-gray-200 bg-gray-50">
          <div className="flex items-center justify-between">
            <p className="text-sm text-gray-600">
              Showing {filteredAndSortedTemplates.length} of {sampleTemplates.length} templates
            </p>
            <div className="flex items-center gap-4 text-sm">
              <span className="text-gray-500">Sorted by {getSortLabel(sortBy)}</span>
              <motion.div
                whileHover={{ scale: 1.05 }}
                className="flex items-center gap-1 text-blue-600 cursor-pointer"
              >
                <TrendingUp className="w-4 h-4" />
                <span>View Analytics</span>
              </motion.div>
            </div>
          </div>
        </div>
      )}

      {/* Template Preview Modal */}
      {selectedTemplate && (
        <TemplatePreviewModal
          template={selectedTemplate}
          isOpen={showPreviewModal}
          onClose={() => {
            setShowPreviewModal(false);
            setSelectedTemplate(null);
          }}
          onUseTemplate={(template) => {
            if (typeof template.id === 'string') {
              handleTemplateSelect(template.id);
            }
          }}
        />
      )}
    </div>
  );
}<|MERGE_RESOLUTION|>--- conflicted
+++ resolved
@@ -29,27 +29,18 @@
   className?: string;
 }
 
-<<<<<<< HEAD
-// Lazy loading image component
-=======
 type SortOption = 'popular' | 'newest' | 'rating' | 'name';
 type ViewMode = 'grid' | 'list';
 
 // Enhanced LazyImage component with better loading states
->>>>>>> 47488859
 const LazyImage: React.FC<{
   src?: string;
   alt: string;
   className?: string;
   placeholder?: React.ReactNode;
 }> = ({ src, alt, className, placeholder }) => {
-<<<<<<< HEAD
-  const [imageLoaded, setImageLoaded] = React.useState(false);
-  const [imageError, setImageError] = React.useState(false);
-=======
   const [imageLoaded, setImageLoaded] = useState(false);
   const [imageError, setImageError] = useState(false);
->>>>>>> 47488859
   const imgRef = React.useRef<HTMLImageElement>(null);
 
   React.useEffect(() => {
@@ -71,11 +62,7 @@
 
   if (!src || imageError) {
     return (
-<<<<<<< HEAD
-      <div className={`${className} flex items-center justify-center bg-gray-100`}>
-=======
       <div className={`${className} flex items-center justify-center bg-gradient-to-br from-gray-100 to-gray-200`}>
->>>>>>> 47488859
         {placeholder || (
           <div className="text-center">
             <Grid3X3 className="w-8 h-8 text-gray-400 mx-auto mb-2" />
@@ -90,17 +77,11 @@
 
   if (!imageLoaded) {
     return (
-<<<<<<< HEAD
-      <div className={`${className} flex items-center justify-center bg-gray-100`}>
-        <div className="text-center">
-          <Grid3X3 className="w-8 h-8 text-gray-400 mx-auto mb-2 animate-pulse" />
-=======
       <div className={`${className} flex items-center justify-center bg-gradient-to-br from-gray-100 to-gray-200`}>
         <div className="text-center">
           <div className="w-8 h-8 mx-auto mb-2 animate-spin">
             <div className="w-full h-full border-2 border-gray-300 border-t-gray-600 rounded-full"></div>
           </div>
->>>>>>> 47488859
           <span className="text-sm text-gray-500 font-medium">
             Loading...
           </span>
@@ -431,16 +412,11 @@
                 `}
                 onClick={() => handleTemplateSelect(template.id)}
               >
-<<<<<<< HEAD
-                {/* Template Thumbnail with lazy loading */}
-                <div className="aspect-video bg-gradient-to-br from-gray-100 to-gray-200 relative overflow-hidden">
-=======
                 {/* Template Thumbnail */}
                 <div className={`
                   ${viewMode === 'list' ? 'w-48 h-32' : 'aspect-video'} 
                   bg-gradient-to-br from-gray-100 to-gray-200 relative overflow-hidden
                 `}>
->>>>>>> 47488859
                   <LazyImage
                     src={template.thumbnail}
                     alt={template.name}
@@ -448,10 +424,6 @@
                     placeholder={
                       <div className="absolute inset-0 flex items-center justify-center">
                         <div className="text-center">
-<<<<<<< HEAD
-                          <Grid3X3 className="w-8 h-8 text-gray-400 mx-auto mb-2" />
-                          <span className="text-sm text-gray-500 font-medium">
-=======
                           <div className="text-4xl mb-2 opacity-30">
                             {template.category === 'landing' && '🚀'}
                             {template.category === 'ecommerce' && '🛒'}
@@ -460,7 +432,6 @@
                             {template.category === 'corporate' && '🏢'}
                           </div>
                           <span className="text-xs text-gray-500 font-medium">
->>>>>>> 47488859
                             {template.name}
                           </span>
                         </div>
