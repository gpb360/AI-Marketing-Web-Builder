'use client';

import React, { useRef, useState, useCallback, useMemo } from 'react';
import { useDrag, useDrop } from 'react-dnd';
import { getEmptyImage } from 'react-dnd-html5-backend';
import { ComponentData, DragItem, DragCollectedProps, DropCollectedProps } from '@/types/builder';
import { useBuilderStore } from '@/store/builderStore';
<<<<<<< HEAD
import { ResizeHandles } from './ResizeHandles';
import { EnhancedComponentRenderer } from './EnhancedComponentRenderer';
import { DragHandles } from './DragHandles';
import { WorkflowConnector } from './WorkflowConnector';
import { cn } from '@/lib/utils';
import { Zap, Settings2 } from 'lucide-react';
=======
import { SimpleResizeHandles } from './SimpleResizeHandles';
import { EnhancedComponentRenderer } from './EnhancedComponentRenderer';
import { WorkflowConnector } from './WorkflowConnector';
import { cn } from '@/lib/utils';
import { Zap, Settings2, Move } from 'lucide-react';
>>>>>>> 47488859

interface CanvasComponentProps {
  component: ComponentData;
  isSelected: boolean;
  zoom: number;
  isBuilderMode?: boolean;
}

// PERFORMANCE: Memoized EnhancedComponentRenderer to prevent unnecessary re-renders
const MemoizedComponentRenderer = React.memo(EnhancedComponentRenderer, (prevProps, nextProps) => {
  return (
    prevProps.component.id === nextProps.component.id &&
    prevProps.isSelected === nextProps.isSelected &&
    prevProps.isBuilderMode === nextProps.isBuilderMode &&
    JSON.stringify(prevProps.component.props) === JSON.stringify(nextProps.component.props) &&
    JSON.stringify(prevProps.component.style) === JSON.stringify(nextProps.component.style)
  );
});

// PERFORMANCE: Memoized WorkflowConnector
const MemoizedWorkflowConnector = React.memo(WorkflowConnector, (prevProps, nextProps) => {
  return (
    prevProps.componentId === nextProps.componentId &&
    prevProps.isConnected === nextProps.isConnected &&
    prevProps.workflowId === nextProps.workflowId
  );
});

// PERFORMANCE: Memoized SimpleResizeHandles
const MemoizedResizeHandles = React.memo(SimpleResizeHandles, (prevProps, nextProps) => {
  return (
    prevProps.componentId === nextProps.componentId &&
    prevProps.size.width === nextProps.size.width &&
    prevProps.size.height === nextProps.size.height &&
    prevProps.zoom === nextProps.zoom &&
    prevProps.isContainer === nextProps.isContainer
  );
});

export const CanvasComponent = React.memo(function CanvasComponent({ 
  component, 
  isSelected, 
  zoom, 
  isBuilderMode = true 
}: CanvasComponentProps) {
  const componentRef = useRef<HTMLDivElement>(null);
  const [isDragging, setIsDragging] = useState(false);
  const [isResizing, setIsResizing] = useState(false);
  const [showSettings, setShowSettings] = useState(false);

  const {
    selectComponent,
    updateComponentSize,
    updateComponentProps,
    connectToWorkflow,
    disconnectFromWorkflow,
    setAIContext,
  } = useBuilderStore();

  // PERFORMANCE: Memoize drag item to prevent recreation
  const dragItem = useMemo((): DragItem => ({
    type: 'canvas-component',
    id: component.id,
    componentType: component.type,
    name: component.name,
    defaultProps: component.props,
    category: 'layout', // Default category for existing components
    preview: {
      thumbnail: '',
      description: component.name,
    },
  }), [component.id, component.type, component.name, component.props]);

  // PERFORMANCE: Memoized drag configuration
  const dragConfig = useMemo(() => ({
    type: 'canvas-component',
    item: dragItem,
    collect: (monitor: any) => ({
      isDragging: monitor.isDragging(),
      opacity: monitor.isDragging() ? 0.5 : 1,
    }),
    end: () => setIsDragging(false),
  }), [dragItem]);

  const [{ opacity }, drag, preview] = useDrag<DragItem, unknown, DragCollectedProps>(dragConfig);

  // PERFORMANCE: Memoized drop configuration
  const dropConfig = useMemo(() => ({
    accept: ['component', 'canvas-component'],
    hover: (draggedItem: DragItem) => {
      if (draggedItem.id === component.id) return;
      
      // Allow dropping on containers
      if (component.type === 'container' || component.type === 'section') {
        // Handle nested component logic here if needed
      }
    },
    collect: (monitor: any) => ({
      isOver: monitor.isOver(),
      canDrop: monitor.canDrop(),
    }),
  }), [component.id, component.type]);

  const [, drop] = useDrop<DragItem, unknown, DropCollectedProps>(dropConfig);

  // Use empty image for drag preview to avoid default browser drag image
  React.useEffect(() => {
    preview(getEmptyImage(), { captureDraggingState: true });
  }, [preview]);

  // PERFORMANCE: Memoized event handlers
  const handleClick = useCallback((event: React.MouseEvent) => {
    event.stopPropagation();
    if (!isDragging && !isResizing) {
      selectComponent(component.id);
    }
  }, [isDragging, isResizing, selectComponent, component.id]);

  const handleDoubleClick = useCallback((event: React.MouseEvent) => {
    event.stopPropagation();
    // Open component editor or AI customization
    setAIContext({
      componentId: component.id,
      currentProps: component.props,
      availableActions: ['modify', 'style', 'enhance', 'connect'],
      suggestedModifications: [],
    });
  }, [setAIContext, component.id, component.props]);

  const handleWorkflowConnect = useCallback((workflowId: string) => {
    connectToWorkflow(component.id, workflowId);
  }, [connectToWorkflow, component.id]);

  const handleWorkflowDisconnect = useCallback(() => {
    disconnectFromWorkflow(component.id);
  }, [disconnectFromWorkflow, component.id]);

  const handleResize = useCallback((newSize: { width: number; height: number }) => {
    updateComponentSize(component.id, newSize);
  }, [updateComponentSize, component.id]);

  const handlePropsUpdate = useCallback((newProps: Partial<ComponentData['props']>) => {
    updateComponentProps(component.id, {
      ...component.props,
      ...newProps,
    });
  }, [updateComponentProps, component.id, component.props]);

<<<<<<< HEAD
  const handlePropsUpdate = (newProps: Partial<ComponentData['props']>) => {
    updateComponentProps(component.id, {
      ...component.props,
      ...newProps,
    });
  };

  const combinedRef = (node: HTMLDivElement | null) => {
=======
  const handleToggleSettings = useCallback((e: React.MouseEvent) => {
    e.stopPropagation();
    setShowSettings(prev => !prev);
  }, []);

  const handleResizeStart = useCallback(() => setIsResizing(true), []);
  const handleResizeEnd = useCallback(() => setIsResizing(false), []);

  // PERFORMANCE: Memoized ref callback to prevent unnecessary re-renders
  const combinedRef = useCallback((node: HTMLDivElement | null) => {
>>>>>>> 47488859
    if (componentRef.current !== node) {
      // Only update if the node has actually changed
      Object.defineProperty(componentRef, 'current', {
        value: node,
        writable: true,
        configurable: true
      });
    }
    drag(node);
    drop(node);
  }, [drag, drop]);

  // PERFORMANCE: Memoize component style to prevent recalculation
  const componentStyle = useMemo(() => ({
    left: component.position.x,
    top: component.position.y,
    width: component.size.width,
    height: component.size.height,
    opacity,
    zIndex: isSelected ? 10 : 1,
    ...component.style,
  }), [
    component.position.x,
    component.position.y,
    component.size.width,
    component.size.height,
    opacity,
    isSelected,
    component.style
  ]);

  // PERFORMANCE: Memoize CSS classes
  const componentClasses = useMemo(() => cn(
    "absolute transition-all duration-200 group",
    // Clean selection indicator
    isSelected && "ring-2 ring-blue-500",
    // Dragging state
    isDragging && "z-50 opacity-75 cursor-grabbing",
    // Connected state with subtle indicator
    component.isConnectedToWorkflow && "ring-2 ring-emerald-400 ring-offset-1",
    // Hover state for better UX
    !isSelected && !isDragging && "hover:ring-1 hover:ring-blue-300 cursor-pointer"
  ), [isSelected, isDragging, component.isConnectedToWorkflow]);

  // PERFORMANCE: Memoize resize handles to prevent recreation
  const resizeHandles = useMemo(() => {
    if (!isSelected || isDragging) return null;

    return (
      <MemoizedResizeHandles
        componentId={component.id}
        size={component.size}
        onResize={handleResize}
        onResizeStart={handleResizeStart}
        onResizeEnd={handleResizeEnd}
        zoom={zoom}
        isContainer={component.type === 'container' || component.type === 'section'}
      />
    );
  }, [
    isSelected,
    isDragging,
    component.id,
    component.size,
    component.type,
    handleResize,
    handleResizeStart,
    handleResizeEnd,
    zoom
  ]);

  // PERFORMANCE: Memoize selection UI elements
  const selectionUI = useMemo(() => {
    if (!isSelected) return null;

    return (
      <>
        {/* Component Label */}
        <div className="absolute -top-6 left-0 bg-blue-500 text-white text-xs px-2 py-1 rounded shadow-sm">
          {component.name}
        </div>

        {/* Move Handle - Clean and simple */}
        <div 
          className="absolute -top-3 -left-3 bg-blue-500 text-white rounded-full p-1.5 shadow-sm hover:bg-blue-600 transition-colors cursor-move"
          title="Drag to move"
        >
          <Move className="w-3 h-3" />
        </div>

        {/* Settings Button - Only for advanced users */}
        <button
          className="absolute -top-3 -right-3 bg-gray-600 text-white rounded-full p-1.5 shadow-sm hover:bg-gray-700 transition-colors opacity-0 group-hover:opacity-100"
          onClick={handleToggleSettings}
          title="Component Settings"
        >
          <Settings2 className="w-3 h-3" />
        </button>
      </>
    );
  }, [isSelected, component.name, handleToggleSettings]);

  // PERFORMANCE: Memoize workflow UI elements
  const workflowUI = useMemo(() => {
    const isInteractiveComponent = ['form', 'button', 'contact'].includes(component.type);
    if (!isSelected || !isInteractiveComponent) return null;

    return (
      <>
        {/* Connection Indicator */}
        {component.isConnectedToWorkflow && (
          <div className="absolute -bottom-2 -right-2 bg-emerald-500 text-white rounded-full p-1 shadow-sm">
            <Zap className="w-3 h-3" />
          </div>
        )}
        
        {/* Workflow Connector - Only for interactive components */}
        <MemoizedWorkflowConnector
          componentId={component.id}
          isConnected={component.isConnectedToWorkflow || false}
          workflowId={component.workflowId}
          onConnect={handleWorkflowConnect}
          onDisconnect={handleWorkflowDisconnect}
        />
      </>
    );
  }, [
    isSelected,
    component.type,
    component.id,
    component.isConnectedToWorkflow,
    component.workflowId,
    handleWorkflowConnect,
    handleWorkflowDisconnect
  ]);

  // Enhanced resize handles with better visual feedback
  const enhancedResizeHandles = isSelected && !isDragging && (
    <>
      {/* Corner resize handles with better visibility */}
      <ResizeHandles
        componentId={component.id}
        size={component.size}
        onResize={handleResize}
        onResizeStart={() => setIsResizing(true)}
        onResizeEnd={() => setIsResizing(false)}
        zoom={zoom}
      />
      
      {/* Additional visual feedback for resizable */}
      <div className={cn(
        "absolute inset-0 border-2 border-dashed border-blue-400 pointer-events-none opacity-0 transition-opacity duration-200",
        isSelected && "opacity-50"
      )} />
    </>
  );

  return (
    <div
      ref={combinedRef}
<<<<<<< HEAD
      className={cn(
        "absolute cursor-move transition-all duration-200 group",
        isSelected && "ring-2 ring-blue-500 ring-offset-2",
        isDragging && "z-50 opacity-75",
        component.isConnectedToWorkflow && "ring-2 ring-green-500"
      )}
      style={{
        left: component.position.x,
        top: component.position.y,
        width: component.size.width,
        height: component.size.height,
        opacity,
        zIndex: isSelected ? 10 : 1,
        ...component.style,
      }}
=======
      className={componentClasses}
      style={componentStyle}
>>>>>>> 47488859
      onClick={handleClick}
      onDoubleClick={handleDoubleClick}
    >
      {/* Component Content */}
      <div className="w-full h-full relative">
<<<<<<< HEAD
        <EnhancedComponentRenderer
=======
        <MemoizedComponentRenderer
>>>>>>> 47488859
          component={component}
          isSelected={isSelected}
          isBuilderMode={isBuilderMode}
          onUpdateProps={handlePropsUpdate}
        />

<<<<<<< HEAD
        {/* Workflow Connection Indicator */}
        {component.isConnectedToWorkflow && (
          <div className="absolute -top-2 -right-2 bg-green-500 text-white rounded-full p-1 shadow-lg animate-pulse">
            <Zap className="w-3 h-3" />
          </div>
        )}

        {/* Settings Button */}
        {isSelected && (
          <button
            className="absolute -top-2 -left-2 bg-blue-500 text-white rounded-full p-1 shadow-lg hover:bg-blue-600 transition-colors"
            onClick={(e) => {
              e.stopPropagation();
              setShowSettings(!showSettings);
            }}
            title="Component Settings"
          >
            <Settings2 className="w-3 h-3" />
          </button>
        )}

        {/* Workflow Connector Button */}
        {isSelected && (
          <WorkflowConnector
            componentId={component.id}
            isConnected={component.isConnectedToWorkflow || false}
            workflowId={component.workflowId}
            onConnect={handleWorkflowConnect}
            onDisconnect={handleWorkflowDisconnect}
          />
        )}
      </div>

      {/* Enhanced Resize Handles */}
      {enhancedResizeHandles}

      {/* Drag Handles */}
      <DragHandles isSelected={isSelected} zoom={zoom} />

      {/* Component Label */}
      {isSelected && (
        <div className="absolute -top-6 left-0 bg-blue-500 text-white text-xs px-2 py-1 rounded-t-md shadow-lg">
          {component.name}
        </div>
      )}
    </div>
  );
}

// Helper to determine if we should use enhanced renderer
export function ComponentRenderer({ 
=======
        {/* Selection UI */}
        {selectionUI}

        {/* Workflow UI */}
        {workflowUI}
      </div>

      {/* Resize Handles */}
      {resizeHandles}
    </div>
  );
});

// Helper to determine if we should use enhanced renderer
export const ComponentRenderer = React.memo(function ComponentRenderer({ 
>>>>>>> 47488859
  component, 
  isSelected, 
  isBuilderMode 
}: {
  component: ComponentData;
  isSelected: boolean;
  isBuilderMode: boolean;
}) {
  const { updateComponentProps } = useBuilderStore();

<<<<<<< HEAD
  const handlePropsUpdate = (newProps: Partial<ComponentData['props']>) => {
=======
  const handlePropsUpdate = useCallback((newProps: Partial<ComponentData['props']>) => {
>>>>>>> 47488859
    updateComponentProps(component.id, {
      ...component.props,
      ...newProps,
    });
<<<<<<< HEAD
  };

  return (
    <EnhancedComponentRenderer
=======
  }, [updateComponentProps, component.id, component.props]);

  return (
    <MemoizedComponentRenderer
>>>>>>> 47488859
      component={component}
      isSelected={isSelected}
      isBuilderMode={isBuilderMode}
      onUpdateProps={handlePropsUpdate}
    />
  );
<<<<<<< HEAD
}
=======
});

export default CanvasComponent;
>>>>>>> 47488859
<|MERGE_RESOLUTION|>--- conflicted
+++ resolved
@@ -5,20 +5,11 @@
 import { getEmptyImage } from 'react-dnd-html5-backend';
 import { ComponentData, DragItem, DragCollectedProps, DropCollectedProps } from '@/types/builder';
 import { useBuilderStore } from '@/store/builderStore';
-<<<<<<< HEAD
-import { ResizeHandles } from './ResizeHandles';
-import { EnhancedComponentRenderer } from './EnhancedComponentRenderer';
-import { DragHandles } from './DragHandles';
-import { WorkflowConnector } from './WorkflowConnector';
-import { cn } from '@/lib/utils';
-import { Zap, Settings2 } from 'lucide-react';
-=======
 import { SimpleResizeHandles } from './SimpleResizeHandles';
 import { EnhancedComponentRenderer } from './EnhancedComponentRenderer';
 import { WorkflowConnector } from './WorkflowConnector';
 import { cn } from '@/lib/utils';
 import { Zap, Settings2, Move } from 'lucide-react';
->>>>>>> 47488859
 
 interface CanvasComponentProps {
   component: ComponentData;
@@ -167,16 +158,6 @@
     });
   }, [updateComponentProps, component.id, component.props]);
 
-<<<<<<< HEAD
-  const handlePropsUpdate = (newProps: Partial<ComponentData['props']>) => {
-    updateComponentProps(component.id, {
-      ...component.props,
-      ...newProps,
-    });
-  };
-
-  const combinedRef = (node: HTMLDivElement | null) => {
-=======
   const handleToggleSettings = useCallback((e: React.MouseEvent) => {
     e.stopPropagation();
     setShowSettings(prev => !prev);
@@ -187,7 +168,6 @@
 
   // PERFORMANCE: Memoized ref callback to prevent unnecessary re-renders
   const combinedRef = useCallback((node: HTMLDivElement | null) => {
->>>>>>> 47488859
     if (componentRef.current !== node) {
       // Only update if the node has actually changed
       Object.defineProperty(componentRef, 'current', {
@@ -324,119 +304,23 @@
     handleWorkflowDisconnect
   ]);
 
-  // Enhanced resize handles with better visual feedback
-  const enhancedResizeHandles = isSelected && !isDragging && (
-    <>
-      {/* Corner resize handles with better visibility */}
-      <ResizeHandles
-        componentId={component.id}
-        size={component.size}
-        onResize={handleResize}
-        onResizeStart={() => setIsResizing(true)}
-        onResizeEnd={() => setIsResizing(false)}
-        zoom={zoom}
-      />
-      
-      {/* Additional visual feedback for resizable */}
-      <div className={cn(
-        "absolute inset-0 border-2 border-dashed border-blue-400 pointer-events-none opacity-0 transition-opacity duration-200",
-        isSelected && "opacity-50"
-      )} />
-    </>
-  );
-
   return (
     <div
       ref={combinedRef}
-<<<<<<< HEAD
-      className={cn(
-        "absolute cursor-move transition-all duration-200 group",
-        isSelected && "ring-2 ring-blue-500 ring-offset-2",
-        isDragging && "z-50 opacity-75",
-        component.isConnectedToWorkflow && "ring-2 ring-green-500"
-      )}
-      style={{
-        left: component.position.x,
-        top: component.position.y,
-        width: component.size.width,
-        height: component.size.height,
-        opacity,
-        zIndex: isSelected ? 10 : 1,
-        ...component.style,
-      }}
-=======
       className={componentClasses}
       style={componentStyle}
->>>>>>> 47488859
       onClick={handleClick}
       onDoubleClick={handleDoubleClick}
     >
       {/* Component Content */}
       <div className="w-full h-full relative">
-<<<<<<< HEAD
-        <EnhancedComponentRenderer
-=======
         <MemoizedComponentRenderer
->>>>>>> 47488859
           component={component}
           isSelected={isSelected}
           isBuilderMode={isBuilderMode}
           onUpdateProps={handlePropsUpdate}
         />
 
-<<<<<<< HEAD
-        {/* Workflow Connection Indicator */}
-        {component.isConnectedToWorkflow && (
-          <div className="absolute -top-2 -right-2 bg-green-500 text-white rounded-full p-1 shadow-lg animate-pulse">
-            <Zap className="w-3 h-3" />
-          </div>
-        )}
-
-        {/* Settings Button */}
-        {isSelected && (
-          <button
-            className="absolute -top-2 -left-2 bg-blue-500 text-white rounded-full p-1 shadow-lg hover:bg-blue-600 transition-colors"
-            onClick={(e) => {
-              e.stopPropagation();
-              setShowSettings(!showSettings);
-            }}
-            title="Component Settings"
-          >
-            <Settings2 className="w-3 h-3" />
-          </button>
-        )}
-
-        {/* Workflow Connector Button */}
-        {isSelected && (
-          <WorkflowConnector
-            componentId={component.id}
-            isConnected={component.isConnectedToWorkflow || false}
-            workflowId={component.workflowId}
-            onConnect={handleWorkflowConnect}
-            onDisconnect={handleWorkflowDisconnect}
-          />
-        )}
-      </div>
-
-      {/* Enhanced Resize Handles */}
-      {enhancedResizeHandles}
-
-      {/* Drag Handles */}
-      <DragHandles isSelected={isSelected} zoom={zoom} />
-
-      {/* Component Label */}
-      {isSelected && (
-        <div className="absolute -top-6 left-0 bg-blue-500 text-white text-xs px-2 py-1 rounded-t-md shadow-lg">
-          {component.name}
-        </div>
-      )}
-    </div>
-  );
-}
-
-// Helper to determine if we should use enhanced renderer
-export function ComponentRenderer({ 
-=======
         {/* Selection UI */}
         {selectionUI}
 
@@ -452,7 +336,6 @@
 
 // Helper to determine if we should use enhanced renderer
 export const ComponentRenderer = React.memo(function ComponentRenderer({ 
->>>>>>> 47488859
   component, 
   isSelected, 
   isBuilderMode 
@@ -463,36 +346,21 @@
 }) {
   const { updateComponentProps } = useBuilderStore();
 
-<<<<<<< HEAD
-  const handlePropsUpdate = (newProps: Partial<ComponentData['props']>) => {
-=======
   const handlePropsUpdate = useCallback((newProps: Partial<ComponentData['props']>) => {
->>>>>>> 47488859
     updateComponentProps(component.id, {
       ...component.props,
       ...newProps,
     });
-<<<<<<< HEAD
-  };
-
-  return (
-    <EnhancedComponentRenderer
-=======
   }, [updateComponentProps, component.id, component.props]);
 
   return (
     <MemoizedComponentRenderer
->>>>>>> 47488859
       component={component}
       isSelected={isSelected}
       isBuilderMode={isBuilderMode}
       onUpdateProps={handlePropsUpdate}
     />
   );
-<<<<<<< HEAD
-}
-=======
-});
-
-export default CanvasComponent;
->>>>>>> 47488859
+});
+
+export default CanvasComponent;