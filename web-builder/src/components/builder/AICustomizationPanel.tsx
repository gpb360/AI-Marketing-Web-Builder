'use client';

import React, { useState, useEffect } from 'react';
import { useBuilderStore } from '@/store/builderStore';
import { cn } from '@/lib/utils';
import { AISuggestionEngine, PageContext } from '@/lib/ai/suggestion-engine';
import { PromptProcessor } from '@/lib/ai/prompt-processor';
import { ComponentIntelligence } from '@/lib/ai/component-intelligence';
import {
  Sparkles,
  Send,
  Wand2,
  Palette,
  Settings,
  Zap,
  X,
  Lightbulb,
  CheckCircle,
  Code,
  History,
  Copy,
  RotateCcw,
  Bot,
  User,
  Check,
  ChevronRight,
  Clock,
  TrendingUp,
  Eye
} from 'lucide-react';

interface AICustomizationPanelProps {
  className?: string;
  onOpenEditor?: () => void;
}

<<<<<<< HEAD
interface AIEditHistory {
=======
export interface AIEditHistory {
>>>>>>> 47488859
  id: string;
  prompt: string;
  changes: any;
  timestamp: Date;
  applied: boolean;
  description: string;
}

export function AICustomizationPanel({ className, onOpenEditor }: AICustomizationPanelProps) {
  const [prompt, setPrompt] = useState('');
  const [isProcessing, setIsProcessing] = useState(false);
  const [editHistory, setEditHistory] = useState<AIEditHistory[]>([]);
  const [showHistory, setShowHistory] = useState(false);
  const [showSuggestions, setShowSuggestions] = useState(true);
  const [contextAnalysis, setContextAnalysis] = useState<any>(null);
<<<<<<< HEAD
=======
  const [aiSuggestionEngine, setAiSuggestionEngine] = useState<AISuggestionEngine | null>(null);
  const [promptProcessor] = useState(() => new PromptProcessor());
  const [componentIntelligence] = useState(() => new ComponentIntelligence());
  const [smartSuggestions, setSmartSuggestions] = useState<any[]>([]);
  const [promptAnalysis, setPromptAnalysis] = useState<any>(null);
>>>>>>> 47488859
  
  const {
    components,
    aiContext,
    setAIContext,
    requestAICustomization,
    updateComponent,
    getSelectedComponent,
  } = useBuilderStore();

  const selectedComponent = getSelectedComponent();

  useEffect(() => {
    if (selectedComponent) {
<<<<<<< HEAD
      // Analyze component context for better AI suggestions
      analyzeComponentContext(selectedComponent);
    }
  }, [selectedComponent]);

=======
      // Initialize AI engines with current page context
      initializeAIEngines();
      // Analyze component context for better AI suggestions
      analyzeComponentContext(selectedComponent);
      // Generate smart suggestions
      generateSmartSuggestions(selectedComponent);
    }
  }, [selectedComponent]);

  const initializeAIEngines = () => {
    const pageContext: PageContext = {
      existingComponents: components,
      pageGoals: ['conversion', 'engagement'],
      templateType: 'landing-page', // Could be derived from current template
      industry: 'tech' // Could be from user settings
    };
    
    const engine = new AISuggestionEngine(pageContext);
    setAiSuggestionEngine(engine);
  };

  const generateSmartSuggestions = (component: any) => {
    if (!aiSuggestionEngine) return;
    
    const suggestions = aiSuggestionEngine.generateContextualSuggestions(component);
    setSmartSuggestions(suggestions);
  };

>>>>>>> 47488859
  const analyzeComponentContext = (component: any) => {
    const analysis = {
      type: component.type,
      hasStyle: !!component.props.style,
      hasAnimation: !!(component.props.className?.includes('animate') || component.props.animation),
      hasForm: component.type === 'form' || component.type === 'input',
      hasButton: component.type === 'button',
      hasText: component.type === 'text' || component.props.content,
      isContainer: component.type === 'container' || component.type === 'div',
      complexity: 'medium',
      recommendations: []
    };

    // Generate contextual recommendations
<<<<<<< HEAD
    const recommendations = [];
=======
    const recommendations: string[] = [];
>>>>>>> 47488859
    
    if (analysis.hasButton) {
      recommendations.push('button-enhancement');
    }
    if (analysis.hasText) {
      recommendations.push('text-optimization');
    }
    if (analysis.hasForm) {
      recommendations.push('form-ux');
    }
    if (!analysis.hasAnimation) {
      recommendations.push('add-animation');
    }
    if (analysis.isContainer) {
      recommendations.push('layout-optimization');
    }

    setContextAnalysis({ ...analysis, recommendations });
  };

  const handleSubmitPrompt = async () => {
    if (!prompt.trim() || !selectedComponent) return;

    setIsProcessing(true);
    try {
<<<<<<< HEAD
      // Enhanced AI processing with component context
      const response = await processAIRequest(selectedComponent, prompt);
=======
      // Analyze prompt with advanced NLP
      const analysis = promptProcessor.analyzePrompt(prompt);
      setPromptAnalysis(analysis);
      
      // Enhanced AI processing with component context and intelligence
      const response = await processAIRequestWithIntelligence(selectedComponent, prompt, analysis);
>>>>>>> 47488859
      
      // Add to history
      const newEdit: AIEditHistory = {
        id: `ai-${Date.now()}`,
        prompt,
        changes: response.changes,
        timestamp: new Date(),
        applied: false,
        description: response.description
      };
      
      setEditHistory(prev => [newEdit, ...prev]);
      
      // Apply changes
      updateComponent(selectedComponent.id, response.changes);
<<<<<<< HEAD
=======
      
      // Regenerate suggestions after changes
      generateSmartSuggestions({ ...selectedComponent, ...response.changes });
      
>>>>>>> 47488859
      setPrompt('');
    } catch (error) {
      console.error('AI customization failed:', error);
    } finally {
      setIsProcessing(false);
    }
  };

<<<<<<< HEAD
  const processAIRequest = async (component: any, userPrompt: string) => {
    // Simulate AI processing - replace with actual API
    return new Promise<any>((resolve) => {
      setTimeout(() => {
        const changes = generateAIChanges(component, userPrompt);
        resolve({
          changes,
          description: `Applied: ${userPrompt.substring(0, 30)}...`
=======
  const processAIRequestWithIntelligence = async (component: any, userPrompt: string, analysis: any) => {
    // Simulate AI processing with enhanced intelligence
    return new Promise<any>((resolve) => {
      setTimeout(() => {
        const changes = generateIntelligentAIChanges(component, userPrompt, analysis);
        resolve({
          changes,
          description: `Applied: ${analysis.expandedPrompt.substring(0, 50)}...`,
          confidence: analysis.confidence,
          suggestions: analysis.suggestions
>>>>>>> 47488859
        });
      }, 1200);
    });
  };
<<<<<<< HEAD

  const generateAIChanges = (component: any, prompt: string) => {
    const changes: any = { props: { ...component.props } };
    
    const promptLower = prompt.toLowerCase();
    
    // Smart AI responses based on component type and prompt
    if (promptLower.includes('color') && promptLower.includes('blue')) {
      changes.props.style = {
        ...changes.props.style,
        backgroundColor: '#3B82F6',
        color: '#FFFFFF'
      };
    }
    
    if (promptLower.includes('modern') || promptLower.includes('professional')) {
      changes.props.style = {
        ...changes.props.style,
        borderRadius: '8px',
        boxShadow: '0 4px 6px -1px rgba(0, 0, 0, 0.1)',
        padding: '16px'
      };
    }
    
    if (promptLower.includes('animation') || promptLower.includes('hover')) {
      changes.props.className = `${changes.props.className || ''} hover:scale-105 transition-transform duration-200`.trim();
    }
    
    if (promptLower.includes('larger') || promptLower.includes('bigger')) {
      changes.props.style = {
        ...changes.props.style,
        padding: '20px',
        fontSize: '18px'
      };
    }
    
    if (promptLower.includes('mobile') || promptLower.includes('responsive')) {
      changes.props.responsive = true;
    }
    
    return changes;
  };

  const applyEdit = (edit: AIEditHistory) => {
    if (!selectedComponent) return;
    
    updateComponent(selectedComponent.id, edit.changes);
    
    setEditHistory(prev => 
      prev.map(e => e.id === edit.id ? { ...e, applied: true } : e)
    );
  };

=======

  const generateIntelligentAIChanges = (component: any, prompt: string, analysis: any) => {
    const changes: any = { props: { ...component.props } };
    
    // Apply color changes based on extracted entities
    if (analysis.entities.colors.length > 0) {
      const primaryColor = normalizeColor(analysis.entities.colors[0]);
      changes.props.style = {
        ...changes.props.style,
        backgroundColor: primaryColor,
        color: getContrastColor(primaryColor)
      };
    }
    
    // Apply dimension changes
    analysis.entities.dimensions.forEach((dimension: string) => {
      if (dimension === 'large' || dimension === 'bigger') {
        changes.props.style = {
          ...changes.props.style,
          padding: '20px 24px',
          fontSize: '18px'
        };
      } else if (dimension === 'small' || dimension === 'compact') {
        changes.props.style = {
          ...changes.props.style,
          padding: '8px 12px',
          fontSize: '14px'
        };
      }
    });
    
    // Apply animation changes
    if (analysis.entities.animations.length > 0) {
      const animationClasses = analysis.entities.animations
        .map(anim => getAnimationClass(anim))
        .join(' ');
      changes.props.className = `${changes.props.className || ''} ${animationClasses}`.trim();
    }
    
    // Apply style properties
    if (analysis.entities.properties.length > 0) {
      analysis.entities.properties.forEach((property: string) => {
        if (property === 'border-radius') {
          changes.props.style = {
            ...changes.props.style,
            borderRadius: '12px'
          };
        } else if (property === 'box-shadow') {
          changes.props.style = {
            ...changes.props.style,
            boxShadow: '0 10px 15px -3px rgba(0, 0, 0, 0.1)'
          };
        }
      });
    }
    
    // Apply intent-based changes
    switch (analysis.intent) {
      case 'style':
        changes.props.style = {
          ...changes.props.style,
          borderRadius: '8px',
          boxShadow: '0 4px 6px -1px rgba(0, 0, 0, 0.1)'
        };
        break;
      case 'interaction':
        changes.props.className = `${changes.props.className || ''} hover:scale-105 transition-all duration-200`.trim();
        break;
      case 'layout':
        changes.props.style = {
          ...changes.props.style,
          display: 'flex',
          alignItems: 'center',
          justifyContent: 'center'
        };
        break;
    }
    
    return changes;
  };

  // Utility functions
  const normalizeColor = (color: string): string => {
    const colorMap: Record<string, string> = {
      'blue': '#3B82F6',
      'red': '#EF4444',
      'green': '#10B981',
      'yellow': '#F59E0B',
      'purple': '#8B5CF6',
      'pink': '#EC4899'
    };
    return colorMap[color.toLowerCase()] || color;
  };

  const getContrastColor = (backgroundColor: string): string => {
    // Simple contrast calculation - in production would use proper color theory
    const darkColors = ['#EF4444', '#8B5CF6', '#3B82F6'];
    return darkColors.includes(backgroundColor) ? '#FFFFFF' : '#000000';
  };

  const getAnimationClass = (animation: string): string => {
    const animationMap: Record<string, string> = {
      'hover': 'hover:scale-105',
      'transition': 'transition-all duration-200',
      'fade': 'hover:opacity-80',
      'scale': 'hover:scale-105',
      'bounce': 'hover:animate-bounce'
    };
    return animationMap[animation] || 'transition-all duration-200';
  };

  const applyEdit = (edit: AIEditHistory) => {
    if (!selectedComponent) return;
    
    updateComponent(selectedComponent.id, edit.changes);
    
    setEditHistory(prev => 
      prev.map(e => e.id === edit.id ? { ...e, applied: true } : e)
    );
  };

>>>>>>> 47488859
  const revertEdit = (edit: AIEditHistory) => {
    // Find the previous state
    const currentIndex = editHistory.findIndex(e => e.id === edit.id);
    if (currentIndex > 0) {
      const previousEdit = editHistory[currentIndex - 1];
      updateComponent(selectedComponent!.id, previousEdit.changes);
    } else {
      // Revert to original
      updateComponent(selectedComponent!.id, { props: {} });
    }
    
    setEditHistory(prev => 
      prev.map(e => e.id === edit.id ? { ...e, applied: false } : e)
    );
  };

  const handleClose = () => {
    setAIContext(null);
  };

  const getQuickActions = () => {
    if (!contextAnalysis) return [];
    
    const actions = [
      {
        id: 'modernize',
        title: 'Modern Look',
        icon: Wand2,
        prompt: 'Make this component look modern and professional with proper spacing and shadows',
        color: 'purple'
      },
      {
        id: 'colors',
        title: 'Brand Colors',
        icon: Palette,
        prompt: 'Apply my brand colors to this component',
        color: 'blue'
      },
      {
        id: 'animate',
        title: 'Add Animation',
        icon: Zap,
        prompt: 'Add subtle hover animations and transitions',
        color: 'yellow'
      },
      {
        id: 'mobile',
        title: 'Mobile Optimize',
        icon: Settings,
        prompt: 'Optimize this component for mobile devices',
        color: 'green'
      }
    ];
    
    return actions.filter(action => 
      contextAnalysis.recommendations.includes(`${action.id}-enhancement`) ||
      contextAnalysis.recommendations.includes(action.id)
    );
  };

  const getContextualSuggestions = () => {
<<<<<<< HEAD
    if (!contextAnalysis || !selectedComponent) return [];
    
    const suggestions = [];
    
    if (selectedComponent.type === 'button') {
      suggestions.push(
        'Make this button more prominent',
        'Add hover effects and transitions',
        'Change button color to match brand'
=======
    if (!smartSuggestions.length) return getBasicSuggestions();
    
    return smartSuggestions
      .filter(suggestion => suggestion.priority === 'high')
      .slice(0, 3)
      .map(suggestion => suggestion.prompt);
  };

  const getBasicSuggestions = () => {
    if (!selectedComponent) return [];
    
    const suggestions: string[] = [];
    
    if (selectedComponent.type === 'button') {
      suggestions.push(
        'Make this button more prominent with better contrast',
        'Add smooth hover animations and micro-interactions',
        'Apply consistent brand colors and typography'
>>>>>>> 47488859
      );
    }
    
    if (selectedComponent.type === 'text') {
      suggestions.push(
<<<<<<< HEAD
        'Improve readability with better typography',
        'Add responsive font sizes',
        'Adjust line spacing for better UX'
=======
        'Optimize typography hierarchy and readability',
        'Add responsive font scaling for mobile devices',
        'Improve line spacing and visual rhythm'
>>>>>>> 47488859
      );
    }
    
    if (selectedComponent.type === 'container') {
      suggestions.push(
<<<<<<< HEAD
        'Add modern spacing and padding',
        'Include subtle shadows for depth',
        'Improve responsive layout'
      );
    }
    
    if (selectedComponent.type === 'form') {
      suggestions.push(
        'Optimize form field spacing',
        'Add input validation styling',
        'Improve mobile form UX'
=======
        'Add structured spacing using design system',
        'Include depth with subtle shadows and borders',
        'Optimize layout for responsive breakpoints'
>>>>>>> 47488859
      );
    }
    
    return suggestions.slice(0, 3);
  };

  if (!selectedComponent) {
    return (
      <div className={cn("w-80 bg-white border-l border-gray-200 p-6", className)}>
        <div className="text-center text-gray-500">
          <Bot className="w-12 h-12 mx-auto mb-4 text-gray-300" />
          <h3 className="text-lg font-medium text-gray-900 mb-2">
            AI Assistant
          </h3>
          <p className="text-sm mb-4">
            Select a component to start customizing with AI
          </p>
          <div className="bg-blue-50 border border-blue-200 rounded-lg p-4 text-left">
            <h4 className="text-sm font-medium text-blue-900 mb-2">
              🎯 How to use:
            </h4>
            <ul className="text-xs text-blue-700 space-y-1">
              <li>• Click any component on the canvas</li>
              <li>• Use natural language prompts</li>
              <li>• Apply AI suggestions instantly</li>
              <li>• Undo/redo changes easily</li>
            </ul>
          </div>
          
          {onOpenEditor && (
            <button
              onClick={onOpenEditor}
              className="mt-4 w-full px-4 py-2 bg-purple-500 text-white rounded-lg text-sm font-medium hover:bg-purple-600 transition-colors"
            >
              Open Advanced Editor
            </button>
          )}
        </div>
      </div>
    );
  }

  return (
    <div className={cn("w-80 bg-white border-l border-gray-200 flex flex-col", className)}>
      {/* Header */}
      <div className="p-4 border-b border-gray-200">
        <div className="flex items-center justify-between">
          <div className="flex items-center space-x-2">
            <Bot className="w-5 h-5 text-purple-500" />
            <h3 className="text-lg font-semibold text-gray-900">
              AI Assistant
            </h3>
          </div>
          <button
            onClick={handleClose}
            className="text-gray-400 hover:text-gray-600"
          >
            <X className="w-5 h-5" />
          </button>
        </div>
        
        <div className="mt-2 text-sm text-gray-600">
          Customizing: <span className="font-medium">{selectedComponent.name}</span>
          <span className="text-xs text-gray-500 ml-2">({selectedComponent.type})</span>
        </div>
      </div>

      {/* Context Analysis */}
      {contextAnalysis && (
        <div className="p-3 bg-blue-50 border-b border-gray-200">
          <div className="flex items-center justify-between text-xs">
            <span className="text-blue-700 font-medium">AI Analysis</span>
            <span className="text-blue-600">{contextAnalysis.recommendations.length} suggestions</span>
          </div>
        </div>
      )}

      {/* AI Prompt Input */}
      <div className="p-4 border-b border-gray-200">
        <label className="block text-sm font-medium text-gray-700 mb-2">
          Describe what you want:
        </label>
        <div className="relative">
          <textarea
            value={prompt}
            onChange={(e) => setPrompt(e.target.value)}
            placeholder="e.g., Make this button larger with blue color..."
            className="w-full px-3 py-2 border border-gray-300 rounded-lg focus:ring-2 focus:ring-purple-500 focus:border-transparent resize-none text-sm"
            rows={3}
          />
          <button
            onClick={handleSubmitPrompt}
            disabled={!prompt.trim() || isProcessing}
            className={cn(
              "absolute bottom-2 right-2 p-2 rounded-lg transition-colors duration-200",
              prompt.trim() && !isProcessing
                ? "bg-purple-500 text-white hover:bg-purple-600"
                : "bg-gray-100 text-gray-400 cursor-not-allowed"
            )}
          >
            {isProcessing ? (
              <div className="w-4 h-4 border-2 border-white border-t-transparent rounded-full animate-spin" />
            ) : (
              <Send className="w-4 h-4" />
            )}
          </button>
        </div>
      </div>

      {/* Quick Actions */}
      <div className="p-4 border-b border-gray-200">
        <div className="flex items-center justify-between mb-3">
          <h4 className="text-sm font-medium text-gray-700">Quick Actions</h4>
          <button
            onClick={() => setShowSuggestions(!showSuggestions)}
            className="text-xs text-gray-500 hover:text-gray-700"
          >
            {showSuggestions ? 'Hide' : 'Show'}
          </button>
        </div>
        
        {showSuggestions && (
          <div className="space-y-2">
<<<<<<< HEAD
            {getContextualSuggestions().map((suggestion, index) => (
              <button
                key={index}
=======
            {/* AI-Powered Smart Suggestions */}
            {smartSuggestions.length > 0 && (
              <div className="mb-3">
                <div className="text-xs text-blue-600 font-medium mb-2 flex items-center gap-1">
                  <Bot className="w-3 h-3" />
                  AI Recommendations
                </div>
                {smartSuggestions.slice(0, 2).map((suggestion, index) => (
                  <button
                    key={`smart-${index}`}
                    onClick={() => setPrompt(suggestion.prompt)}
                    className={cn(
                      "w-full text-left p-2 text-xs border rounded-lg transition-colors mb-1",
                      suggestion.priority === 'high' 
                        ? 'bg-blue-50 border-blue-200 hover:bg-blue-100 text-blue-700'
                        : 'bg-gray-50 border-gray-200 hover:bg-gray-100 text-gray-700'
                    )}
                  >
                    <div className="flex items-start gap-2">
                      <span className={cn(
                        "w-1.5 h-1.5 rounded-full mt-1.5 flex-shrink-0",
                        suggestion.priority === 'high' ? 'bg-blue-500' : 'bg-gray-400'
                      )} />
                      <div>
                        <div className="font-medium">{suggestion.title}</div>
                        <div className="text-xs opacity-75 mt-0.5">{suggestion.description}</div>
                      </div>
                      <div className="ml-auto text-xs opacity-60">
                        {Math.round(suggestion.confidence * 100)}%
                      </div>
                    </div>
                  </button>
                ))}
              </div>
            )}
            
            {/* Basic Contextual Suggestions */}
            <div className="text-xs text-gray-600 font-medium mb-2">Quick Suggestions</div>
            {getContextualSuggestions().map((suggestion, index) => (
              <button
                key={`basic-${index}`}
>>>>>>> 47488859
                onClick={() => setPrompt(suggestion)}
                className="w-full text-left p-2 text-xs bg-gray-50 border border-gray-200 rounded-lg hover:bg-gray-100 transition-colors"
              >
                💡 {suggestion}
              </button>
            ))}
          </div>
        )}
      </div>

      {/* Smart Actions */}
      <div className="p-4 border-b border-gray-200">
        <h4 className="text-sm font-medium text-gray-700 mb-3">Smart Actions</h4>
        <div className="grid grid-cols-2 gap-2">
          {getQuickActions().map((action) => (
            <button
              key={action.id}
              onClick={() => setPrompt(action.prompt)}
              className={cn(
                "flex items-center space-x-2 p-2 border rounded-lg transition-colors duration-200 text-xs",
                `border-${action.color}-200 bg-${action.color}-50 hover:bg-${action.color}-100`
              )}
            >
              <action.icon className={cn("w-3 h-3", `text-${action.color}-500`)} />
              <span className={cn(`text-${action.color}-700`)}>{action.title}</span>
            </button>
          ))}
        </div>
      </div>

      {/* Edit History */}
      <div className="flex-1 overflow-y-auto">
        <div className="p-4 border-b border-gray-200">
          <div className="flex items-center justify-between">
            <h4 className="text-sm font-medium text-gray-700 flex items-center">
              <History className="w-4 h-4 mr-2" />
              Edit History
            </h4>
            <button
              onClick={() => setShowHistory(!showHistory)}
              className="text-xs text-gray-500 hover:text-gray-700"
            >
              {showHistory ? 'Hide' : 'Show'}
            </button>
          </div>
        </div>
        
        {showHistory && (
          <div className="p-4 space-y-2">
            {editHistory.length === 0 ? (
              <p className="text-xs text-gray-500 text-center py-4">
                No AI edits yet. Start customizing!
              </p>
            ) : (
              editHistory.map((edit) => (
                <div
                  key={edit.id}
                  className={cn(
                    "p-3 border rounded-lg text-xs",
                    edit.applied 
                      ? "border-green-200 bg-green-50" 
                      : "border-gray-200 bg-gray-50"
                  )}
                >
                  <div className="flex items-start justify-between mb-1">
                    <div className="flex-1">
                      <div className="font-medium text-gray-800">{edit.description}</div>
                      <div className="text-gray-500">
                        {edit.timestamp.toLocaleTimeString()}
                      </div>
                    </div>
                    <div className="flex items-center gap-1">
                      {edit.applied ? (
                        <button
                          onClick={() => revertEdit(edit)}
                          className="text-blue-600 hover:text-blue-800"
                          title="Revert"
                        >
                          <RotateCcw className="w-3 h-3" />
                        </button>
                      ) : (
                        <button
                          onClick={() => applyEdit(edit)}
                          className="text-green-600 hover:text-green-800"
                          title="Apply"
                        >
                          <Check className="w-3 h-3" />
                        </button>
                      )}
                    </div>
                  </div>
                </div>
              ))
            )}
          </div>
        )}
      </div>

      {/* Current Properties */}
      <div className="border-t border-gray-200 p-4">
        <div className="flex items-center justify-between mb-3">
          <h4 className="text-sm font-medium text-gray-700">
            Properties
          </h4>
          {onOpenEditor && (
            <button
              onClick={onOpenEditor}
              className="text-xs text-purple-600 hover:text-purple-800 flex items-center gap-1"
            >
              <Code className="w-3 h-3" />
              Advanced
            </button>
          )}
        </div>
        
        <div className="space-y-2 max-h-32 overflow-y-auto">
          {Object.entries(selectedComponent.props || {}).map(([key, value]) => (
            <div key={key} className="flex justify-between text-xs">
              <span className="text-gray-600 capitalize">{key}:</span>
              <span className="text-gray-900 font-mono truncate ml-2 max-w-[100px]">
                {typeof value === 'object' ? JSON.stringify(value) : String(value)}
              </span>
            </div>
          ))}
        </div>
      </div>
    </div>
  );
}<|MERGE_RESOLUTION|>--- conflicted
+++ resolved
@@ -34,11 +34,7 @@
   onOpenEditor?: () => void;
 }
 
-<<<<<<< HEAD
-interface AIEditHistory {
-=======
 export interface AIEditHistory {
->>>>>>> 47488859
   id: string;
   prompt: string;
   changes: any;
@@ -54,14 +50,11 @@
   const [showHistory, setShowHistory] = useState(false);
   const [showSuggestions, setShowSuggestions] = useState(true);
   const [contextAnalysis, setContextAnalysis] = useState<any>(null);
-<<<<<<< HEAD
-=======
   const [aiSuggestionEngine, setAiSuggestionEngine] = useState<AISuggestionEngine | null>(null);
   const [promptProcessor] = useState(() => new PromptProcessor());
   const [componentIntelligence] = useState(() => new ComponentIntelligence());
   const [smartSuggestions, setSmartSuggestions] = useState<any[]>([]);
   const [promptAnalysis, setPromptAnalysis] = useState<any>(null);
->>>>>>> 47488859
   
   const {
     components,
@@ -76,13 +69,6 @@
 
   useEffect(() => {
     if (selectedComponent) {
-<<<<<<< HEAD
-      // Analyze component context for better AI suggestions
-      analyzeComponentContext(selectedComponent);
-    }
-  }, [selectedComponent]);
-
-=======
       // Initialize AI engines with current page context
       initializeAIEngines();
       // Analyze component context for better AI suggestions
@@ -111,7 +97,6 @@
     setSmartSuggestions(suggestions);
   };
 
->>>>>>> 47488859
   const analyzeComponentContext = (component: any) => {
     const analysis = {
       type: component.type,
@@ -126,11 +111,7 @@
     };
 
     // Generate contextual recommendations
-<<<<<<< HEAD
-    const recommendations = [];
-=======
     const recommendations: string[] = [];
->>>>>>> 47488859
     
     if (analysis.hasButton) {
       recommendations.push('button-enhancement');
@@ -156,17 +137,12 @@
 
     setIsProcessing(true);
     try {
-<<<<<<< HEAD
-      // Enhanced AI processing with component context
-      const response = await processAIRequest(selectedComponent, prompt);
-=======
       // Analyze prompt with advanced NLP
       const analysis = promptProcessor.analyzePrompt(prompt);
       setPromptAnalysis(analysis);
       
       // Enhanced AI processing with component context and intelligence
       const response = await processAIRequestWithIntelligence(selectedComponent, prompt, analysis);
->>>>>>> 47488859
       
       // Add to history
       const newEdit: AIEditHistory = {
@@ -182,13 +158,10 @@
       
       // Apply changes
       updateComponent(selectedComponent.id, response.changes);
-<<<<<<< HEAD
-=======
       
       // Regenerate suggestions after changes
       generateSmartSuggestions({ ...selectedComponent, ...response.changes });
       
->>>>>>> 47488859
       setPrompt('');
     } catch (error) {
       console.error('AI customization failed:', error);
@@ -197,16 +170,6 @@
     }
   };
 
-<<<<<<< HEAD
-  const processAIRequest = async (component: any, userPrompt: string) => {
-    // Simulate AI processing - replace with actual API
-    return new Promise<any>((resolve) => {
-      setTimeout(() => {
-        const changes = generateAIChanges(component, userPrompt);
-        resolve({
-          changes,
-          description: `Applied: ${userPrompt.substring(0, 30)}...`
-=======
   const processAIRequestWithIntelligence = async (component: any, userPrompt: string, analysis: any) => {
     // Simulate AI processing with enhanced intelligence
     return new Promise<any>((resolve) => {
@@ -217,66 +180,10 @@
           description: `Applied: ${analysis.expandedPrompt.substring(0, 50)}...`,
           confidence: analysis.confidence,
           suggestions: analysis.suggestions
->>>>>>> 47488859
         });
       }, 1200);
     });
   };
-<<<<<<< HEAD
-
-  const generateAIChanges = (component: any, prompt: string) => {
-    const changes: any = { props: { ...component.props } };
-    
-    const promptLower = prompt.toLowerCase();
-    
-    // Smart AI responses based on component type and prompt
-    if (promptLower.includes('color') && promptLower.includes('blue')) {
-      changes.props.style = {
-        ...changes.props.style,
-        backgroundColor: '#3B82F6',
-        color: '#FFFFFF'
-      };
-    }
-    
-    if (promptLower.includes('modern') || promptLower.includes('professional')) {
-      changes.props.style = {
-        ...changes.props.style,
-        borderRadius: '8px',
-        boxShadow: '0 4px 6px -1px rgba(0, 0, 0, 0.1)',
-        padding: '16px'
-      };
-    }
-    
-    if (promptLower.includes('animation') || promptLower.includes('hover')) {
-      changes.props.className = `${changes.props.className || ''} hover:scale-105 transition-transform duration-200`.trim();
-    }
-    
-    if (promptLower.includes('larger') || promptLower.includes('bigger')) {
-      changes.props.style = {
-        ...changes.props.style,
-        padding: '20px',
-        fontSize: '18px'
-      };
-    }
-    
-    if (promptLower.includes('mobile') || promptLower.includes('responsive')) {
-      changes.props.responsive = true;
-    }
-    
-    return changes;
-  };
-
-  const applyEdit = (edit: AIEditHistory) => {
-    if (!selectedComponent) return;
-    
-    updateComponent(selectedComponent.id, edit.changes);
-    
-    setEditHistory(prev => 
-      prev.map(e => e.id === edit.id ? { ...e, applied: true } : e)
-    );
-  };
-
-=======
 
   const generateIntelligentAIChanges = (component: any, prompt: string, analysis: any) => {
     const changes: any = { props: { ...component.props } };
@@ -398,7 +305,6 @@
     );
   };
 
->>>>>>> 47488859
   const revertEdit = (edit: AIEditHistory) => {
     // Find the previous state
     const currentIndex = editHistory.findIndex(e => e.id === edit.id);
@@ -460,17 +366,6 @@
   };
 
   const getContextualSuggestions = () => {
-<<<<<<< HEAD
-    if (!contextAnalysis || !selectedComponent) return [];
-    
-    const suggestions = [];
-    
-    if (selectedComponent.type === 'button') {
-      suggestions.push(
-        'Make this button more prominent',
-        'Add hover effects and transitions',
-        'Change button color to match brand'
-=======
     if (!smartSuggestions.length) return getBasicSuggestions();
     
     return smartSuggestions
@@ -489,43 +384,22 @@
         'Make this button more prominent with better contrast',
         'Add smooth hover animations and micro-interactions',
         'Apply consistent brand colors and typography'
->>>>>>> 47488859
       );
     }
     
     if (selectedComponent.type === 'text') {
       suggestions.push(
-<<<<<<< HEAD
-        'Improve readability with better typography',
-        'Add responsive font sizes',
-        'Adjust line spacing for better UX'
-=======
         'Optimize typography hierarchy and readability',
         'Add responsive font scaling for mobile devices',
         'Improve line spacing and visual rhythm'
->>>>>>> 47488859
       );
     }
     
     if (selectedComponent.type === 'container') {
       suggestions.push(
-<<<<<<< HEAD
-        'Add modern spacing and padding',
-        'Include subtle shadows for depth',
-        'Improve responsive layout'
-      );
-    }
-    
-    if (selectedComponent.type === 'form') {
-      suggestions.push(
-        'Optimize form field spacing',
-        'Add input validation styling',
-        'Improve mobile form UX'
-=======
         'Add structured spacing using design system',
         'Include depth with subtle shadows and borders',
         'Optimize layout for responsive breakpoints'
->>>>>>> 47488859
       );
     }
     
@@ -649,11 +523,6 @@
         
         {showSuggestions && (
           <div className="space-y-2">
-<<<<<<< HEAD
-            {getContextualSuggestions().map((suggestion, index) => (
-              <button
-                key={index}
-=======
             {/* AI-Powered Smart Suggestions */}
             {smartSuggestions.length > 0 && (
               <div className="mb-3">
@@ -695,7 +564,6 @@
             {getContextualSuggestions().map((suggestion, index) => (
               <button
                 key={`basic-${index}`}
->>>>>>> 47488859
                 onClick={() => setPrompt(suggestion)}
                 className="w-full text-left p-2 text-xs bg-gray-50 border border-gray-200 rounded-lg hover:bg-gray-100 transition-colors"
               >
