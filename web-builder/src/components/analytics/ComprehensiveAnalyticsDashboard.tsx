/**
 * Comprehensive Analytics Dashboard Component
 * 
 * Main dashboard for Story 3.3 - Performance Analytics Dashboard
 * Features: conversion rates, engagement metrics, time savings, drill-down capabilities
 */

'use client';

import React, { useState, useEffect, useCallback } from 'react';
import { Card, CardContent, CardDescription, CardHeader, CardTitle } from '@/components/ui/card';
import { Button } from '@/components/ui/button';
import { Badge } from '@/components/ui/badge';
import { Progress } from '@/components/ui/progress';
import { Tabs, TabsContent, TabsList, TabsTrigger } from '@/components/ui/tabs';
import { Select, SelectContent, SelectItem, SelectTrigger, SelectValue } from '@/components/ui/select';
import { 
  BarChart3, 
  TrendingUp, 
  TrendingDown, 
  Users, 
  DollarSign, 
  Clock, 
  Target, 
  AlertTriangle, 
  CheckCircle2, 
  RefreshCw,
  Filter,
  Download,
  Calendar,
  Activity,
  Zap,
  Eye,
  MousePointer,
  Gauge
} from 'lucide-react';
import {
  LineChart,
  Line,
  AreaChart,
  Area,
  BarChart,
  Bar,
  XAxis,
  YAxis,
  CartesianGrid,
  Tooltip,
  ResponsiveContainer,
  PieChart,
  Pie,
  Cell,
  Legend
} from 'recharts';

// Types for analytics data
interface PerformanceMetric {
  id: string;
  name: string;
  value: number;
  previousValue: number;
  unit: string;
  trend: 'up' | 'down' | 'stable';
  changePercent: number;
  status: 'excellent' | 'good' | 'warning' | 'critical';
}

interface ConversionFunnelStage {
  stage: string;
  users: number;
  conversionRate: number;
  dropOffRate: number;
}

interface WorkflowPerformanceData {
  workflowId: string;
  workflowName: string;
  executionCount: number;
  successRate: number;
  avgExecutionTime: number;
  conversionRate: number;
  timesSaved: number;
  roi: number;
  trend: number[];
  lastUpdated: string;
}

interface AnalyticsDashboardProps {
  detailed?: boolean;
  timeRange?: '24h' | '7d' | '30d' | '90d';
  onTimeRangeChange?: (range: string) => void;
}

export const ComprehensiveAnalyticsDashboard: React.FC<AnalyticsDashboardProps> = ({
  detailed = false,
  timeRange = '30d',
  onTimeRangeChange
}) => {
  // State management
  const [loading, setLoading] = useState(true);
  const [selectedTimeRange, setSelectedTimeRange] = useState(timeRange);
  const [refreshing, setRefreshing] = useState(false);
  const [selectedWorkflow, setSelectedWorkflow] = useState<string>('all');
  const [drillDownData, setDrillDownData] = useState<any>(null);

  // Mock data - replace with real API calls
  const [performanceMetrics, setPerformanceMetrics] = useState<PerformanceMetric[]>([
    {
      id: 'conversion_rate',
      name: 'Conversion Rate',
      value: 8.5,
      previousValue: 7.2,
      unit: '%',
      trend: 'up',
      changePercent: 18.1,
      status: 'excellent'
    },
    {
      id: 'engagement_score',
      name: 'Engagement Score',
      value: 92,
      previousValue: 88,
      unit: '/100',
      trend: 'up',
      changePercent: 4.5,
      status: 'excellent'
    },
    {
      id: 'time_saved',
      name: 'Time Saved',
      value: 42.5,
      previousValue: 38.2,
      unit: 'hours',
      trend: 'up',
      changePercent: 11.3,
      status: 'good'
    },
    {
      id: 'roi',
      name: 'ROI',
      value: 325,
      previousValue: 280,
      unit: '%',
      trend: 'up',
      changePercent: 16.1,
      status: 'excellent'
    }
  ]);

  const [conversionFunnel, setConversionFunnel] = useState<ConversionFunnelStage[]>([
    { stage: 'Landing Page', users: 10000, conversionRate: 100, dropOffRate: 0 },
    { stage: 'Sign Up', users: 6500, conversionRate: 65, dropOffRate: 35 },
    { stage: 'Onboarding', users: 5200, conversionRate: 80, dropOffRate: 20 },
    { stage: 'First Action', users: 3900, conversionRate: 75, dropOffRate: 25 },
    { stage: 'Conversion', users: 2340, conversionRate: 60, dropOffRate: 40 }
  ]);

  const [timeSeriesData, setTimeSeriesData] = useState(
    Array.from({ length: 30 }, (_, i) => ({
      date: new Date(Date.now() - (29 - i) * 24 * 60 * 60 * 1000).toISOString().split('T')[0],
      conversions: Math.floor(Math.random() * 100) + 50,
      engagement: Math.floor(Math.random() * 30) + 70,
      timesSaved: Math.floor(Math.random() * 20) + 10,
      roi: Math.floor(Math.random() * 50) + 200
    }))
  );

  const [workflowPerformance, setWorkflowPerformance] = useState<WorkflowPerformanceData[]>([
    {
      workflowId: 'wf-001',
      workflowName: 'Lead Generation Campaign',
      executionCount: 1245,
      successRate: 94.2,
      avgExecutionTime: 2.3,
      conversionRate: 8.7,
      timesSaved: 156.5,
      roi: 420,
      trend: [85, 88, 92, 89, 94],
      lastUpdated: new Date().toISOString()
    },
    {
      workflowId: 'wf-002',
      workflowName: 'Customer Onboarding',
      executionCount: 892,
      successRate: 96.8,
      avgExecutionTime: 1.8,
      conversionRate: 12.3,
      timesSaved: 234.7,
      roi: 380,
      trend: [90, 93, 95, 97, 97],
      lastUpdated: new Date().toISOString()
    },
    {
      workflowId: 'wf-003',
      workflowName: 'Email Marketing Automation',
      executionCount: 2156,
      successRate: 91.5,
      avgExecutionTime: 0.9,
      conversionRate: 5.4,
      timesSaved: 89.2,
      roi: 285,
      trend: [88, 90, 89, 92, 91],
      lastUpdated: new Date().toISOString()
    }
  ]);

  // Simulate loading
  useEffect(() => {
    const timer = setTimeout(() => setLoading(false), 1500);
    return () => clearTimeout(timer);
  }, []);

  // Handle refresh
  const handleRefresh = useCallback(async () => {
    setRefreshing(true);
    // Simulate API call
    await new Promise(resolve => setTimeout(resolve, 1000));
    setRefreshing(false);
  }, []);

  // Handle time range change
  const handleTimeRangeChange = useCallback((range: string) => {
<<<<<<< HEAD
    setSelectedTimeRange(range);
=======
    const validRange = range as '24h' | '7d' | '30d' | '90d';
    setSelectedTimeRange(validRange);
>>>>>>> 88dc70d7
    if (onTimeRangeChange) {
      onTimeRangeChange(range);
    }
    // Simulate data reload
    setLoading(true);
    setTimeout(() => setLoading(false), 800);
  }, [onTimeRangeChange]);

  // Render metric card
  const renderMetricCard = (metric: PerformanceMetric) => {
    const TrendIcon = metric.trend === 'up' ? TrendingUp : 
                     metric.trend === 'down' ? TrendingDown : Activity;
    
    const statusColors = {
      excellent: 'bg-green-50 text-green-700 border-green-200',
      good: 'bg-blue-50 text-blue-700 border-blue-200',
      warning: 'bg-yellow-50 text-yellow-700 border-yellow-200',
      critical: 'bg-red-50 text-red-700 border-red-200'
    };

    return (
      <Card key={metric.id} className={`transition-all hover:shadow-md ${statusColors[metric.status]}`}>
        <CardHeader className="pb-2">
          <CardTitle className="text-sm font-medium">{metric.name}</CardTitle>
        </CardHeader>
        <CardContent>
          <div className="flex items-center justify-between">
            <div>
              <div className="text-2xl font-bold">
                {metric.value}{metric.unit}
              </div>
              <div className="flex items-center gap-1 text-sm">
                <TrendIcon className={`h-3 w-3 ${
                  metric.trend === 'up' ? 'text-green-600' : 
                  metric.trend === 'down' ? 'text-red-600' : 'text-gray-600'
                }`} />
                <span className={`${
                  metric.trend === 'up' ? 'text-green-600' : 
                  metric.trend === 'down' ? 'text-red-600' : 'text-gray-600'
                }`}>
                  {metric.changePercent > 0 ? '+' : ''}{metric.changePercent}%
                </span>
                <span className="text-muted-foreground">vs last period</span>
              </div>
            </div>
            <div className="text-right">
              <Badge variant={metric.status === 'excellent' ? 'default' : 
                            metric.status === 'good' ? 'secondary' :
                            metric.status === 'warning' ? 'outline' : 'destructive'}>
                {metric.status}
              </Badge>
            </div>
          </div>
        </CardContent>
      </Card>
    );
  };

  // Render conversion funnel
  const renderConversionFunnel = () => (
    <Card>
      <CardHeader>
        <CardTitle className="flex items-center gap-2">
          <Target className="h-5 w-5" />
          Conversion Funnel Analysis
        </CardTitle>
        <CardDescription>
          Track user journey and identify optimization opportunities
        </CardDescription>
      </CardHeader>
      <CardContent>
        <div className="space-y-4">
          {conversionFunnel.map((stage, index) => (
            <div key={stage.stage} className="space-y-2">
              <div className="flex items-center justify-between">
                <span className="font-medium">{stage.stage}</span>
                <div className="flex items-center gap-4 text-sm">
                  <span>{stage.users.toLocaleString()} users</span>
                  <span className="text-green-600">{stage.conversionRate}%</span>
                  {stage.dropOffRate > 0 && (
                    <span className="text-red-600">-{stage.dropOffRate}%</span>
                  )}
                </div>
              </div>
              <div className="relative">
                <Progress value={stage.conversionRate} className="h-6" />
                {index < conversionFunnel.length - 1 && stage.dropOffRate > 20 && (
                  <AlertTriangle className="absolute right-2 top-1 h-4 w-4 text-yellow-600" />
                )}
              </div>
            </div>
          ))}
        </div>
      </CardContent>
    </Card>
  );

  // Render performance chart
  const renderPerformanceChart = () => (
    <Card>
      <CardHeader>
        <CardTitle className="flex items-center gap-2">
          <BarChart3 className="h-5 w-5" />
          Performance Trends
        </CardTitle>
        <CardDescription>
          30-day performance overview with key metrics
        </CardDescription>
      </CardHeader>
      <CardContent>
        <div className="h-80">
          <ResponsiveContainer width="100%" height="100%">
            <LineChart data={timeSeriesData}>
              <CartesianGrid strokeDasharray="3 3" />
              <XAxis 
                dataKey="date" 
                tickFormatter={(value) => new Date(value).toLocaleDateString('en-US', { month: 'short', day: 'numeric' })}
              />
              <YAxis />
              <Tooltip 
                labelFormatter={(value) => new Date(value).toLocaleDateString()}
                formatter={(value: number, name: string) => [
                  typeof value === 'number' ? value.toFixed(1) : value,
                  name.charAt(0).toUpperCase() + name.slice(1)
                ]}
              />
              <Legend />
              <Line 
                type="monotone" 
                dataKey="conversions" 
                stroke="#3b82f6" 
                strokeWidth={2}
                name="Conversions"
              />
              <Line 
                type="monotone" 
                dataKey="engagement" 
                stroke="#10b981" 
                strokeWidth={2}
                name="Engagement"
              />
              <Line 
                type="monotone" 
                dataKey="timesSaved" 
                stroke="#f59e0b" 
                strokeWidth={2}
                name="Time Saved"
              />
            </LineChart>
          </ResponsiveContainer>
        </div>
      </CardContent>
    </Card>
  );

  // Render workflow performance table
  const renderWorkflowPerformance = () => (
    <Card>
      <CardHeader>
        <CardTitle className="flex items-center gap-2">
          <Zap className="h-5 w-5" />
          Workflow Performance
        </CardTitle>
        <CardDescription>
          Individual workflow analytics and optimization insights
        </CardDescription>
      </CardHeader>
      <CardContent>
        <div className="space-y-4">
          {workflowPerformance.map((workflow) => (
            <div key={workflow.workflowId} className="border rounded-lg p-4 hover:bg-gray-50 transition-colors">
              <div className="flex items-center justify-between mb-3">
                <div>
                  <h4 className="font-semibold">{workflow.workflowName}</h4>
                  <p className="text-sm text-muted-foreground">
                    {workflow.executionCount} executions • {workflow.successRate}% success rate
                  </p>
                </div>
                <Badge variant="outline">
                  ROI: {workflow.roi}%
                </Badge>
              </div>
              
              <div className="grid grid-cols-4 gap-4 text-sm">
                <div>
                  <span className="text-muted-foreground">Avg Time</span>
                  <p className="font-medium">{workflow.avgExecutionTime}s</p>
                </div>
                <div>
                  <span className="text-muted-foreground">Conversion</span>
                  <p className="font-medium">{workflow.conversionRate}%</p>
                </div>
                <div>
                  <span className="text-muted-foreground">Time Saved</span>
                  <p className="font-medium">{workflow.timesSaved}h</p>
                </div>
                <div>
                  <span className="text-muted-foreground">Status</span>
                  <div className="flex items-center gap-1">
                    <CheckCircle2 className="h-3 w-3 text-green-600" />
                    <span className="text-green-600">Optimal</span>
                  </div>
                </div>
              </div>
              
              <div className="mt-3 h-16">
                <ResponsiveContainer width="100%" height="100%">
                  <AreaChart data={workflow.trend.map((value, index) => ({ index, value }))}>
                    <Area 
                      type="monotone" 
                      dataKey="value" 
                      stroke="#3b82f6" 
                      fill="#3b82f6" 
                      fillOpacity={0.2}
                    />
                  </AreaChart>
                </ResponsiveContainer>
              </div>
            </div>
          ))}
        </div>
      </CardContent>
    </Card>
  );

  if (loading) {
    return (
      <div className="space-y-6">
        <div className="flex items-center justify-between">
          <div className="flex items-center gap-4">
            <Gauge className="h-6 w-6 animate-pulse" />
            <div>
              <div className="h-6 w-48 bg-gray-200 rounded animate-pulse mb-2"></div>
              <div className="h-4 w-64 bg-gray-200 rounded animate-pulse"></div>
            </div>
          </div>
        </div>
        <div className="grid grid-cols-1 md:grid-cols-2 lg:grid-cols-4 gap-4">
          {[...Array(4)].map((_, i) => (
            <Card key={i} className="p-6">
              <div className="h-4 w-20 bg-gray-200 rounded animate-pulse mb-2"></div>
              <div className="h-8 w-16 bg-gray-200 rounded animate-pulse mb-1"></div>
              <div className="h-3 w-24 bg-gray-200 rounded animate-pulse"></div>
            </Card>
          ))}
        </div>
      </div>
    );
  }

  return (
    <div className="space-y-6">
      {/* Dashboard Header */}
      <div className="flex items-center justify-between">
        <div className="flex items-center gap-4">
          <Select value={selectedTimeRange} onValueChange={handleTimeRangeChange}>
            <SelectTrigger className="w-32">
              <SelectValue />
            </SelectTrigger>
            <SelectContent>
              <SelectItem value="24h">Last 24h</SelectItem>
              <SelectItem value="7d">Last 7 days</SelectItem>
              <SelectItem value="30d">Last 30 days</SelectItem>
              <SelectItem value="90d">Last 90 days</SelectItem>
            </SelectContent>
          </Select>
          
          <Select value={selectedWorkflow} onValueChange={setSelectedWorkflow}>
            <SelectTrigger className="w-48">
              <SelectValue />
            </SelectTrigger>
            <SelectContent>
              <SelectItem value="all">All Workflows</SelectItem>
              {workflowPerformance.map(workflow => (
                <SelectItem key={workflow.workflowId} value={workflow.workflowId}>
                  {workflow.workflowName}
                </SelectItem>
              ))}
            </SelectContent>
          </Select>
        </div>

        <div className="flex items-center gap-2">
          <Button 
            variant="outline" 
            size="sm" 
            onClick={handleRefresh}
            disabled={refreshing}
          >
            <RefreshCw className={`h-4 w-4 mr-2 ${refreshing ? 'animate-spin' : ''}`} />
            Refresh
          </Button>
          <Button variant="outline" size="sm">
            <Filter className="h-4 w-4 mr-2" />
            Filter
          </Button>
          <Button variant="outline" size="sm">
            <Download className="h-4 w-4 mr-2" />
            Export
          </Button>
        </div>
      </div>

      {/* Key Metrics */}
      <div className="grid grid-cols-1 md:grid-cols-2 lg:grid-cols-4 gap-4">
        {performanceMetrics.map(renderMetricCard)}
      </div>

      {/* Main Dashboard Content */}
      {detailed ? (
        <div className="space-y-6">
          <div className="grid grid-cols-1 lg:grid-cols-2 gap-6">
            {renderConversionFunnel()}
            {renderPerformanceChart()}
          </div>
          {renderWorkflowPerformance()}
        </div>
      ) : (
        <div className="grid grid-cols-1 lg:grid-cols-3 gap-6">
          <div className="lg:col-span-2">
            {renderPerformanceChart()}
          </div>
          <div>
            {renderConversionFunnel()}
          </div>
        </div>
      )}
    </div>
  );
};<|MERGE_RESOLUTION|>--- conflicted
+++ resolved
@@ -219,12 +219,8 @@
 
   // Handle time range change
   const handleTimeRangeChange = useCallback((range: string) => {
-<<<<<<< HEAD
-    setSelectedTimeRange(range);
-=======
     const validRange = range as '24h' | '7d' | '30d' | '90d';
     setSelectedTimeRange(validRange);
->>>>>>> 88dc70d7
     if (onTimeRangeChange) {
       onTimeRangeChange(range);
     }
