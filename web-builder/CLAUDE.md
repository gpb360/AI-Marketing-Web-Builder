--- conflicted
+++ resolved
@@ -62,19 +62,17 @@
 
 #### Studio Producer Agent (Project Coordination)
 **Primary Responsibilities:**
-<<<<<<< HEAD
 - Coordinate cross-team delivery of the Magic Moment functionality
 - Manage agent specialization and resource allocation
 - Ensure smooth handoffs between engineering, design, and AI agents
 - Monitor progress toward AI Marketing Web Builder platform goals
 - Facilitate 6-day sprint cycles with agent-specific priorities
-=======
 - Maintain GitHub Project board (Ready/In Progress/Review/Done columns)
 - Create tasks from specifications in `/spec` and `/agents` folder
 - Ensure Ready column has 5-10 actionable tasks
 - Monitor team velocity and remove blockers
 - Enforce 5-minute maximum work periods without progress updates
->>>>>>> 267a04a0
+
 
 **Token Limit**: 3-5k tokens per task creation session
 **Communication**: Direct updates to Orchestrator every 30 minutes
