"""Base models and mixins for SQLAlchemy."""

import uuid
from datetime import datetime
from typing import Any

from sqlalchemy import Column, DateTime, String
<<<<<<< HEAD
from sqlalchemy.dialects.postgresql import UUID
from sqlalchemy.ext.declarative import as_declarative, declared_attr


@as_declarative()
class BaseModel:
    """Base class for all database models."""
    
    id: Any
    __name__: str
    
    # Generate table name automatically
    @declared_attr
    def __tablename__(cls) -> str:
        return cls.__name__.lower()
=======
from sqlalchemy.dialects.sqlite import TEXT
from sqlalchemy.ext.declarative import as_declarative, declared_attr
from sqlalchemy.types import TypeDecorator


# Custom UUID type for SQLite compatibility
class UUIDType(TypeDecorator):
    """SQLite-compatible UUID type."""
    impl = String(36)
    cache_ok = True
    
    def process_bind_param(self, value, dialect):
        if value is None:
            return None
        if isinstance(value, uuid.UUID):
            return str(value)
        return str(uuid.UUID(value))
    
    def process_result_value(self, value, dialect):
        if value is None:
            return None
        return uuid.UUID(value)


from sqlalchemy.orm import declarative_base

Base = declarative_base()

class BaseModel(Base):
    """Base class for all database models."""
    __abstract__ = True
    
    id: Any
>>>>>>> 47488859


class TimestampMixin:
    """Mixin for adding created_at and updated_at timestamps."""
    
    created_at = Column(DateTime, default=datetime.utcnow, nullable=False)
    updated_at = Column(
        DateTime, 
        default=datetime.utcnow, 
        onupdate=datetime.utcnow, 
        nullable=False
    )


class UUIDMixin:
    """Mixin for adding UUID primary key."""
    
    id = Column(
<<<<<<< HEAD
        UUID(as_uuid=True), 
=======
        UUIDType, 
>>>>>>> 47488859
        primary_key=True, 
        default=uuid.uuid4, 
        nullable=False
    )<|MERGE_RESOLUTION|>--- conflicted
+++ resolved
@@ -5,23 +5,6 @@
 from typing import Any
 
 from sqlalchemy import Column, DateTime, String
-<<<<<<< HEAD
-from sqlalchemy.dialects.postgresql import UUID
-from sqlalchemy.ext.declarative import as_declarative, declared_attr
-
-
-@as_declarative()
-class BaseModel:
-    """Base class for all database models."""
-    
-    id: Any
-    __name__: str
-    
-    # Generate table name automatically
-    @declared_attr
-    def __tablename__(cls) -> str:
-        return cls.__name__.lower()
-=======
 from sqlalchemy.dialects.sqlite import TEXT
 from sqlalchemy.ext.declarative import as_declarative, declared_attr
 from sqlalchemy.types import TypeDecorator
@@ -55,7 +38,6 @@
     __abstract__ = True
     
     id: Any
->>>>>>> 47488859
 
 
 class TimestampMixin:
@@ -74,11 +56,7 @@
     """Mixin for adding UUID primary key."""
     
     id = Column(
-<<<<<<< HEAD
-        UUID(as_uuid=True), 
-=======
         UUIDType, 
->>>>>>> 47488859
         primary_key=True, 
         default=uuid.uuid4, 
         nullable=False
