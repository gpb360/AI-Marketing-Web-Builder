"""
AI service for integrating with Google Gemini API.
Provides AI-powered content generation and analysis capabilities.
Enhanced for Epic 4: Advanced AI Features with multi-model support.
"""

import logging
import json
import asyncio
from typing import Dict, Any, Optional, List
from datetime import datetime, timedelta
import aiohttp
import os
from functools import wraps
from asyncio import Semaphore
import hashlib

logger = logging.getLogger(__name__)


class RateLimiter:
    """Rate limiter for API calls."""
    
    def __init__(self, max_calls: int = 60, time_window: int = 60):
        self.max_calls = max_calls
        self.time_window = time_window
        self.calls = []
        self.semaphore = Semaphore(max_calls)
    
    async def acquire(self):
        """Acquire permission to make an API call."""
        await self.semaphore.acquire()
        
        now = datetime.utcnow()
        # Remove old calls outside the time window
        self.calls = [call for call in self.calls if now - call < timedelta(seconds=self.time_window)]
        
        if len(self.calls) >= self.max_calls:
            sleep_time = self.time_window - (now - self.calls[0]).total_seconds()
            if sleep_time > 0:
                await asyncio.sleep(sleep_time)
        
        self.calls.append(now)
        self.semaphore.release()


def rate_limit(max_calls: int = 60, time_window: int = 60):
    """Decorator for rate limiting."""
    limiter = RateLimiter(max_calls, time_window)
    
    def decorator(func):
        @wraps(func)
        async def wrapper(*args, **kwargs):
            await limiter.acquire()
            return await func(*args, **kwargs)
        return wrapper
    return decorator


class IntelligentModelRouter:
    """Route AI requests to optimal models based on task complexity and requirements."""
    
    MODEL_ROUTING = {
        'component_suggestions': {
            'simple': 'gemini-1.5-flash',
            'complex': 'gpt-4-turbo'
        },
        'template_generation': {
            'default': 'claude-3.5-sonnet',
            'creative': 'gpt-4-turbo'
        },
        'workflow_creation': {
            'default': 'claude-3.5-sonnet'
        },
        'performance_analysis': {
            'default': 'gpt-4-turbo'
        }
    }
    
    async def select_model(self, task_type: str, context: Any = None) -> str:
        """Select optimal model for task based on context complexity."""
        
        if task_type not in self.MODEL_ROUTING:
            return 'gemini-1.5-flash'  # Default fallback
        
        task_config = self.MODEL_ROUTING[task_type]
        
        # Simple routing logic - can be enhanced with ML-based routing
        if task_type == 'component_suggestions':
            # Use complex model if context has many existing components
            if isinstance(context, dict) and len(context.get('existing_components', [])) > 10:
                return task_config.get('complex', task_config['simple'])
            return task_config['simple']
        
        return task_config.get('default', 'gemini-1.5-flash')


class AIService:
    """Enhanced AI service for Epic 4 advanced AI features with multi-model support."""
    
    def __init__(self):
        self.api_key = os.getenv("GOOGLE_API_KEY")
        self.openai_api_key = os.getenv("OPENAI_API_KEY")
        self.anthropic_api_key = os.getenv("ANTHROPIC_API_KEY")
        
        # Model configurations
        self.models = {
            'gemini-1.5-flash': {
                'base_url': 'https://generativelanguage.googleapis.com/v1beta/models/gemini-1.5-flash:generateContent',
                'api_key': self.api_key,
                'type': 'gemini'
            },
            'gpt-4-turbo': {
                'base_url': 'https://api.openai.com/v1/chat/completions',
                'api_key': self.openai_api_key,
                'type': 'openai'
            },
            'claude-3.5-sonnet': {
                'base_url': 'https://api.anthropic.com/v1/messages',
                'api_key': self.anthropic_api_key,
                'type': 'anthropic'
            }
        }
        
        # Epic 4: Intelligent model routing
        self.model_router = IntelligentModelRouter()
        self.session = None
        
        # Performance tracking
        self.request_count = 0
        self.total_latency = 0
        
        # Epic 4: AI feature caches
        self.component_suggestion_cache = {}
        self.template_generation_cache = {}
        self.workflow_creation_cache = {}
        
    async def __aenter__(self):
        """Async context manager entry."""
        self.session = aiohttp.ClientSession()
        return self
    
    async def __aexit__(self, exc_type, exc_val, exc_tb):
        """Async context manager exit."""
        if self.session:
            await self.session.close()
    
    @rate_limit(max_calls=60, time_window=60)
    async def generate_response(self, prompt: str, max_tokens: int = 2000) -> str:
        """Generate text response using Gemini API."""
        if not self.api_key:
            logger.error("Google API key not found")
            raise ValueError("Google API key not configured")
        
        if not self.session:
            self.session = aiohttp.ClientSession()
        
        headers = {
            "Content-Type": "application/json",
        }
        
        payload = {
            "contents": [{
                "parts": [{"text": prompt}]
            }],
            "generationConfig": {
                "temperature": 0.7,
                "topK": 40,
                "topP": 0.95,
                "maxOutputTokens": max_tokens,
            }
        }
        
        url = f"{self.base_url}?key={self.api_key}"
        
        try:
            async with self.session.post(url, json=payload, headers=headers) as response:
                if response.status == 200:
                    data = await response.json()
                    if "candidates" in data and data["candidates"]:
                        content = data["candidates"][0]["content"]["parts"][0]["text"]
                        return content.strip()
                    else:
                        logger.error(f"No candidates in response: {data}")
                        raise ValueError("No response generated")
                else:
                    error_text = await response.text()
                    logger.error(f"API error {response.status}: {error_text}")
                    raise ValueError(f"API request failed: {response.status}")
                    
        except aiohttp.ClientError as e:
            logger.error(f"Network error calling Gemini API: {str(e)}")
            raise ValueError(f"Network error: {str(e)}")
        except Exception as e:
            logger.error(f"Unexpected error in AI service: {str(e)}")
            raise
    
    @rate_limit(max_calls=30, time_window=60)
    async def generate_json_response(
        self, 
        prompt: str, 
        expected_schema: Optional[Dict[str, Any]] = None
    ) -> Dict[str, Any]:
        """Generate JSON response using Gemini API."""
        json_prompt = f"""
        {prompt}
        
        Please respond with valid JSON only. Ensure the response is properly formatted and parseable.
        """
        
        try:
            response = await self.generate_response(json_prompt, max_tokens=4000)
            
            # Clean response to extract JSON
            response = response.strip()
            if response.startswith("```json"):
                response = response[7:]
            if response.startswith("```"):
                response = response[3:]
            if response.endswith("```"):
                response = response[:-3]
            
            response = response.strip()
            
            # Parse JSON
            data = json.loads(response)
            
            # Validate against expected schema if provided
            if expected_schema:
                self._validate_schema(data, expected_schema)
            
            return data
            
        except json.JSONDecodeError as e:
            logger.error(f"Invalid JSON response: {str(e)}")
            logger.error(f"Response: {response}")
            raise ValueError(f"Invalid JSON response: {str(e)}")
        except Exception as e:
            logger.error(f"Error processing JSON response: {str(e)}")
            raise
    
    def _validate_schema(self, data: Dict[str, Any], expected_schema: Dict[str, Any]) -> bool:
        """Validate response against expected schema."""
        try:
            self._check_schema_compatibility(data, expected_schema)
            return True
        except Exception as e:
            logger.warning(f"Schema validation warning: {str(e)}")
            return False
    
    def _check_schema_compatibility(self, data: Any, schema: Any, path: str = "") -> None:
        """Recursively check schema compatibility."""
        if isinstance(schema, dict):
            if not isinstance(data, dict):
                raise ValueError(f"Expected dict at {path}, got {type(data)}")
            
            for key, expected_type in schema.items():
                if key not in data:
                    raise ValueError(f"Missing key '{key}' at {path}")
                
                new_path = f"{path}.{key}" if path else key
                self._check_schema_compatibility(data[key], expected_type, new_path)
        
        elif isinstance(schema, list):
            if not isinstance(data, list):
                raise ValueError(f"Expected list at {path}, got {type(data)}")
            
            if schema and data:
                for i, item in enumerate(data):
                    self._check_schema_compatibility(item, schema[0], f"{path}[{i}]")
        
        elif schema == str:
            if not isinstance(data, str):
                raise ValueError(f"Expected string at {path}, got {type(data)}")
        
        elif schema == int:
            if not isinstance(data, int):
                raise ValueError(f"Expected int at {path}, got {type(data)}")
        
        elif schema == float:
            if not isinstance(data, (int, float)):
                raise ValueError(f"Expected float at {path}, got {type(data)}")
        
        elif schema == bool:
            if not isinstance(data, bool):
                raise ValueError(f"Expected bool at {path}, got {type(data)}")
    
    async def analyze_content(self, content: str, analysis_type: str = "general") -> Dict[str, Any]:
        """Analyze content for various metrics."""
        prompt = f"""
        Analyze the following content for {analysis_type}:
        
        CONTENT: {content}
        
        Provide analysis in JSON format with:
        - sentiment: overall sentiment (positive/negative/neutral)
        - keywords: top 10 relevant keywords
        - readability_score: readability score (0-100)
        - engagement_potential: engagement prediction (0-100)
        - seo_score: SEO optimization score (0-100)
        - suggestions: list of improvement suggestions
        """
        
        return await self.generate_json_response(prompt)
    
    async def generate_marketing_copy(
        self, 
        context: str, 
        target_audience: str, 
        tone: str = "professional"
    ) -> Dict[str, Any]:
        """Generate marketing copy variations."""
        prompt = f"""
        Generate marketing copy for:
        
        CONTEXT: {context}
        TARGET AUDIENCE: {target_audience}
        TONE: {tone}
        
        Provide JSON response with:
        - headline: compelling headline
        - subheadline: supporting subheadline
        - body_text: main body copy
        - cta_text: call-to-action text
        - seo_title: SEO-optimized title
        - seo_description: SEO meta description
        """
        
        return await self.generate_json_response(prompt)
    
    # Epic 4: Enhanced AI capabilities
    
    async def generate_component_suggestions(
        self, 
        context: Dict[str, Any],
        current_components: List[Dict[str, Any]] = None,
        user_preferences: Dict[str, Any] = None
    ) -> List[Dict[str, Any]]:
        """Generate intelligent component suggestions based on context."""
        
        cache_key = self._generate_cache_key('component_suggestions', context)
        if cache_key in self.component_suggestion_cache:
            return self.component_suggestion_cache[cache_key]
        
        prompt = f"""
        Analyze the current website building context and suggest 5 highly relevant components:
        
        Context: {json.dumps(context)}
        Current Components: {json.dumps(current_components or [])}
        User Preferences: {json.dumps(user_preferences or {})}
        
        For each component suggestion, provide:
        - component_type: specific component type (header, hero, contact-form, etc.)
        - reasoning: why this component fits the context
        - priority: high/medium/low priority for this context
        - expected_impact: predicted conversion/engagement impact
        - customization_suggestions: specific customization recommendations
        
        Focus on:
        1. Industry best practices for the detected business type
        2. Conversion optimization opportunities
        3. User experience improvements
        4. Missing essential components for the use case
        5. Performance and accessibility considerations
        
        Return as JSON array of component suggestions.
        """
        
<<<<<<< HEAD
        optimal_model = await self.model_router.select_model('component_suggestions', context)
        suggestions = await self.generate_json_response_with_model(prompt, optimal_model)
        
        # Cache for 1 hour
        self.component_suggestion_cache[cache_key] = suggestions
        asyncio.create_task(self._expire_cache_key('component_suggestions', cache_key, 3600))
        
        return suggestions
=======
        try:
            # Add timeout to prevent hanging requests
            optimal_model = await self.model_router.select_model('component_suggestions', context)
            
            async with asyncio.timeout(10):  # 10-second timeout
                suggestions = await self.generate_json_response_with_model(prompt, optimal_model)
            
            # Cache for 1 hour
            self.component_suggestion_cache[cache_key] = suggestions
            asyncio.create_task(self._expire_cache_key('component_suggestions', cache_key, 3600))
            
            return suggestions
            
        except asyncio.TimeoutError:
            logger.warning(f"Component suggestions timed out for context: {context.get('business_type', 'unknown')}")
            # Fallback to cached or default suggestions
            return await self._get_cached_component_suggestions(context)
>>>>>>> 166f7c9f
    
    async def generate_template_from_description(
        self,
        description: str,
        business_context: Dict[str, Any],
        requirements: Dict[str, Any] = None
    ) -> Dict[str, Any]:
        """Generate complete template from natural language description."""
        
        cache_key = self._generate_cache_key('template_generation', {
            'description': description,
            'context': business_context
        })
        
        if cache_key in self.template_generation_cache:
            return self.template_generation_cache[cache_key]
        
        prompt = f"""
        Generate a complete website template based on this description:
        
        Description: "{description}"
        
        Business Context:
        {json.dumps(business_context, indent=2)}
        
        Requirements:
        {json.dumps(requirements or {}, indent=2)}
        
        Generate a comprehensive template with:
        
        1. template_metadata:
           - name: descriptive template name
           - category: template category
           - description: detailed description
           - target_audience: specific target audience
           - estimated_conversion_rate: predicted conversion rate
        
        2. page_structure:
           - sections: ordered list of page sections
           - layout_type: grid/flex layout recommendations
           - responsive_breakpoints: mobile/tablet/desktop considerations
        
        3. components: array of components with:
           - id: unique component identifier
           - type: component type
           - position: section and order
           - props: default configuration
           - content: sample content
           - styling: recommended styling
        
        4. color_scheme:
           - primary_color: main brand color
           - secondary_color: accent color
           - background_colors: various background options
           - text_colors: text color hierarchy
        
        5. typography:
           - heading_fonts: recommended heading fonts
           - body_fonts: recommended body fonts
           - font_sizes: responsive font size scale
        
        6. optimization_features:
           - seo_recommendations: SEO optimization suggestions
           - performance_optimizations: loading and performance tips
           - accessibility_features: WCAG compliance features
           - conversion_optimizations: conversion rate optimization features
        
        Make the template production-ready with modern design principles,
        excellent user experience, and strong conversion potential.
        
        Return as structured JSON.
        """
        
<<<<<<< HEAD
        optimal_model = await self.model_router.select_model('template_generation')
        template = await self.generate_json_response_with_model(prompt, optimal_model, max_tokens=6000)
        
        # Cache for 2 hours
        self.template_generation_cache[cache_key] = template
        asyncio.create_task(self._expire_cache_key('template_generation', cache_key, 7200))
        
        return template
=======
        try:
            # Add timeout to prevent hanging requests
            optimal_model = await self.model_router.select_model('template_generation')
            
            async with asyncio.timeout(15):  # 15-second timeout for complex template generation
                template = await self.generate_json_response_with_model(prompt, optimal_model, max_tokens=6000)
            
            # Cache for 2 hours
            self.template_generation_cache[cache_key] = template
            asyncio.create_task(self._expire_cache_key('template_generation', cache_key, 7200))
            
            return template
            
        except asyncio.TimeoutError:
            logger.warning(f"Template generation timed out for description: {description[:50]}...")
            # Fallback to cached or default template
            return await self._get_cached_template_generation(business_context, description)
>>>>>>> 166f7c9f
    
    async def create_workflow_from_natural_language(
        self,
        user_input: str,
        context: Dict[str, Any],
        existing_workflows: List[Dict[str, Any]] = None
    ) -> Dict[str, Any]:
        """Create workflow configuration from natural language input."""
        
        cache_key = self._generate_cache_key('workflow_creation', {
            'input': user_input,
            'context': context
        })
        
        if cache_key in self.workflow_creation_cache:
            return self.workflow_creation_cache[cache_key]
        
        prompt = f"""
        Create a complete workflow configuration from this natural language request:
        
        User Request: "{user_input}"
        
        Context:
        {json.dumps(context, indent=2)}
        
        Existing Workflows (for reference):
        {json.dumps(existing_workflows or [], indent=2)}
        
        Generate a complete workflow with:
        
        1. workflow_metadata:
           - name: descriptive workflow name
           - description: what the workflow accomplishes
           - category: workflow category (email, crm, analytics, etc.)
           - estimated_execution_time: expected runtime
           - complexity_level: simple/medium/complex
        
        2. trigger:
           - trigger_type: form_submit, button_click, schedule, webhook, etc.
           - trigger_config: specific trigger configuration
           - conditions: any trigger conditions
        
        3. workflow_steps: ordered array of steps with:
           - step_id: unique step identifier
           - step_type: action type (email, crm_update, webhook, condition, etc.)
           - name: human-readable step name
           - description: what this step does
           - configuration: step-specific configuration
           - error_handling: how to handle errors
           - retry_policy: retry configuration if applicable
        
        4. data_flow:
           - input_data: expected input data structure
           - data_transformations: any data transformations between steps
           - output_data: expected output data structure
        
        5. success_criteria:
           - completion_conditions: when workflow is considered successful
           - success_metrics: metrics to track success
           - failure_conditions: what constitutes failure
        
        6. optimization_suggestions:
           - performance_tips: ways to improve workflow performance
           - reliability_improvements: ways to make workflow more reliable
           - user_experience_enhancements: UX improvements
        
        Make the workflow practical, reliable, and aligned with marketing automation best practices.
        Include proper error handling and user feedback mechanisms.
        
        Return as structured JSON.
        """
        
<<<<<<< HEAD
        optimal_model = await self.model_router.select_model('workflow_creation')
        workflow = await self.generate_json_response_with_model(prompt, optimal_model, max_tokens=4000)
        
        # Cache for 30 minutes
        self.workflow_creation_cache[cache_key] = workflow
        asyncio.create_task(self._expire_cache_key('workflow_creation', cache_key, 1800))
        
        return workflow
=======
        try:
            # Add timeout to prevent hanging requests
            optimal_model = await self.model_router.select_model('workflow_creation')
            
            async with asyncio.timeout(12):  # 12-second timeout for workflow creation
                workflow = await self.generate_json_response_with_model(prompt, optimal_model, max_tokens=4000)
            
            # Cache for 30 minutes
            self.workflow_creation_cache[cache_key] = workflow
            asyncio.create_task(self._expire_cache_key('workflow_creation', cache_key, 1800))
            
            return workflow
            
        except asyncio.TimeoutError:
            logger.warning(f"Workflow creation timed out for input: {user_input[:50]}...")
            # Fallback to cached or default workflow
            return await self._get_cached_workflow_creation(context, user_input)
>>>>>>> 166f7c9f
    
    async def predict_template_performance(
        self,
        template_data: Dict[str, Any],
        industry_context: Dict[str, Any] = None
    ) -> Dict[str, Any]:
        """Predict template performance using AI analysis."""
        
        prompt = f"""
        Analyze this website template and predict its performance:
        
        Template Data:
        {json.dumps(template_data, indent=2)}
        
        Industry Context:
        {json.dumps(industry_context or {}, indent=2)}
        
        Provide detailed performance predictions:
        
        1. conversion_predictions:
           - estimated_conversion_rate: percentage prediction with confidence interval
           - conversion_factors: specific elements that will drive conversions
           - conversion_barriers: elements that might hurt conversions
        
        2. engagement_predictions:
           - estimated_bounce_rate: predicted bounce rate
           - time_on_page_prediction: expected time on page
           - scroll_depth_prediction: expected scroll engagement
           - click_through_predictions: expected click-through rates for CTAs
        
        3. performance_analysis:
           - page_load_prediction: estimated page load time
           - mobile_performance_score: mobile experience rating (1-100)
           - seo_potential_score: SEO potential rating (1-100)
           - accessibility_score: accessibility compliance rating (1-100)
        
        4. improvement_recommendations:
           - high_impact_changes: changes likely to significantly improve performance
           - quick_wins: easy changes with good impact
           - advanced_optimizations: complex changes for marginal gains
        
        5. industry_comparison:
           - vs_industry_average: how this compares to industry benchmarks
           - competitive_advantages: what makes this template stand out
           - competitive_weaknesses: areas where competitors might perform better
        
        6. confidence_assessment:
           - prediction_confidence: how confident we are in these predictions (1-100)
           - data_limitations: what data would improve prediction accuracy
           - recommendation_priority: priority ranking of recommendations
        
        Base your analysis on proven UX principles, conversion optimization best practices,
        and modern web performance standards.
        
        Return as structured JSON with specific, actionable insights.
        """
        
        optimal_model = await self.model_router.select_model('performance_analysis')
        return await self.generate_json_response_with_model(prompt, optimal_model, max_tokens=4000)
    
    # Epic 4: Enhanced utility methods
    
    async def generate_json_response_with_model(
        self,
        prompt: str,
        model: str,
        max_tokens: int = 2000
    ) -> Dict[str, Any]:
        """Generate JSON response using specific AI model."""
        
        model_config = self.models.get(model)
        if not model_config:
            # Fallback to default Gemini model
            return await self.generate_json_response(prompt)
        
        if model_config['type'] == 'gemini':
            return await self.generate_json_response(prompt)
        elif model_config['type'] == 'openai':
            return await self._generate_openai_json_response(prompt, model_config, max_tokens)
        elif model_config['type'] == 'anthropic':
            return await self._generate_anthropic_json_response(prompt, model_config, max_tokens)
        else:
            return await self.generate_json_response(prompt)
    
    async def _generate_openai_json_response(
        self,
        prompt: str,
        model_config: Dict[str, Any],
        max_tokens: int
    ) -> Dict[str, Any]:
        """Generate JSON response using OpenAI API."""
        
        if not model_config['api_key']:
            logger.warning("OpenAI API key not found, falling back to Gemini")
            return await self.generate_json_response(prompt)
        
        if not self.session:
            self.session = aiohttp.ClientSession()
        
        headers = {
            "Authorization": f"Bearer {model_config['api_key']}",
            "Content-Type": "application/json"
        }
        
        payload = {
            "model": "gpt-4-turbo-preview",
            "messages": [
                {"role": "system", "content": "You are an expert AI assistant. Always respond with valid JSON only."},
                {"role": "user", "content": prompt}
<<<<<<< HEAD
            ],
            "max_tokens": max_tokens,
            "temperature": 0.7,
            "response_format": {"type": "json_object"}
        }
        
        try:
            async with self.session.post(model_config['base_url'], json=payload, headers=headers) as response:
                if response.status == 200:
                    data = await response.json()
                    if "choices" in data and data["choices"]:
                        content = data["choices"][0]["message"]["content"]
                        return json.loads(content.strip())
                    else:
                        logger.error(f"No choices in OpenAI response: {data}")
                        raise ValueError("No response generated")
                else:
                    error_text = await response.text()
                    logger.error(f"OpenAI API error {response.status}: {error_text}")
                    # Fallback to Gemini
                    return await self.generate_json_response(prompt)
        except Exception as e:
            logger.error(f"OpenAI API call failed: {str(e)}, falling back to Gemini")
            return await self.generate_json_response(prompt)
    
    async def _generate_anthropic_json_response(
        self,
        prompt: str,
        model_config: Dict[str, Any],
        max_tokens: int
    ) -> Dict[str, Any]:
        """Generate JSON response using Anthropic Claude API."""
        
        if not model_config['api_key']:
            logger.warning("Anthropic API key not found, falling back to Gemini")
            return await self.generate_json_response(prompt)
        
        if not self.session:
            self.session = aiohttp.ClientSession()
        
        headers = {
            "x-api-key": model_config['api_key'],
            "Content-Type": "application/json",
            "anthropic-version": "2023-06-01"
        }
        
        json_instruction = "\n\nPlease respond with valid JSON only. Do not include any other text or formatting."
        
        payload = {
            "model": "claude-3-5-sonnet-20241022",
            "max_tokens": max_tokens,
            "temperature": 0.7,
            "messages": [
                {"role": "user", "content": prompt + json_instruction}
            ]
        }
        
        try:
            async with self.session.post(model_config['base_url'], json=payload, headers=headers) as response:
                if response.status == 200:
                    data = await response.json()
                    if "content" in data and data["content"]:
                        content = data["content"][0]["text"]
                        
                        # Clean response to extract JSON
                        content = content.strip()
                        if content.startswith("```json"):
                            content = content[7:]
                        if content.startswith("```"):
                            content = content[3:]
                        if content.endswith("```"):
                            content = content[:-3]
                        
                        return json.loads(content.strip())
                    else:
                        logger.error(f"No content in Claude response: {data}")
                        raise ValueError("No response generated")
                else:
                    error_text = await response.text()
                    logger.error(f"Claude API error {response.status}: {error_text}")
                    # Fallback to Gemini
                    return await self.generate_json_response(prompt)
        except Exception as e:
            logger.error(f"Claude API call failed: {str(e)}, falling back to Gemini")
            return await self.generate_json_response(prompt)
    
    def _generate_cache_key(self, feature: str, data: Dict[str, Any]) -> str:
        """Generate cache key for AI responses."""
        data_str = json.dumps(data, sort_keys=True)
        hash_key = hashlib.md5(f"{feature}:{data_str}".encode()).hexdigest()
        return f"{feature}:{hash_key}"
    
    async def _expire_cache_key(self, cache_type: str, cache_key: str, delay: int):
        """Expire cache key after delay."""
        await asyncio.sleep(delay)
        
        cache_map = {
            'component_suggestions': self.component_suggestion_cache,
            'template_generation': self.template_generation_cache,
            'workflow_creation': self.workflow_creation_cache
        }
        
        cache = cache_map.get(cache_type)
        if cache and cache_key in cache:
            del cache[cache_key]
    
    # Performance tracking methods
    
    def get_performance_metrics(self) -> Dict[str, Any]:
        """Get AI service performance metrics."""
        avg_latency = self.total_latency / max(self.request_count, 1)
        
        return {
            "total_requests": self.request_count,
            "average_latency_ms": avg_latency,
            "cache_stats": {
                "component_suggestions_cached": len(self.component_suggestion_cache),
                "template_generation_cached": len(self.template_generation_cache),
                "workflow_creation_cached": len(self.workflow_creation_cache)
            },
            "model_availability": {
                "gemini": bool(self.api_key),
                "openai": bool(self.openai_api_key),
                "anthropic": bool(self.anthropic_api_key)
            }
        }
    
    async def clear_caches(self):
        """Clear all AI response caches."""
        self.component_suggestion_cache.clear()
        self.template_generation_cache.clear()
        self.workflow_creation_cache.clear()
        
        logger.info("All AI service caches cleared")
=======
            ],
            "max_tokens": max_tokens,
            "temperature": 0.7,
            "response_format": {"type": "json_object"}
        }
        
        try:
            async with self.session.post(model_config['base_url'], json=payload, headers=headers) as response:
                if response.status == 200:
                    data = await response.json()
                    if "choices" in data and data["choices"]:
                        content = data["choices"][0]["message"]["content"]
                        return json.loads(content.strip())
                    else:
                        logger.error(f"No choices in OpenAI response: {data}")
                        raise ValueError("No response generated")
                else:
                    error_text = await response.text()
                    logger.error(f"OpenAI API error {response.status}: {error_text}")
                    # Fallback to Gemini
                    return await self.generate_json_response(prompt)
        except Exception as e:
            logger.error(f"OpenAI API call failed: {str(e)}, falling back to Gemini")
            return await self.generate_json_response(prompt)
    
    async def _generate_anthropic_json_response(
        self,
        prompt: str,
        model_config: Dict[str, Any],
        max_tokens: int
    ) -> Dict[str, Any]:
        """Generate JSON response using Anthropic Claude API."""
        
        if not model_config['api_key']:
            logger.warning("Anthropic API key not found, falling back to Gemini")
            return await self.generate_json_response(prompt)
        
        if not self.session:
            self.session = aiohttp.ClientSession()
        
        headers = {
            "x-api-key": model_config['api_key'],
            "Content-Type": "application/json",
            "anthropic-version": "2023-06-01"
        }
        
        json_instruction = "\n\nPlease respond with valid JSON only. Do not include any other text or formatting."
        
        payload = {
            "model": "claude-3-5-sonnet-20241022",
            "max_tokens": max_tokens,
            "temperature": 0.7,
            "messages": [
                {"role": "user", "content": prompt + json_instruction}
            ]
        }
        
        try:
            async with self.session.post(model_config['base_url'], json=payload, headers=headers) as response:
                if response.status == 200:
                    data = await response.json()
                    if "content" in data and data["content"]:
                        content = data["content"][0]["text"]
                        
                        # Clean response to extract JSON
                        content = content.strip()
                        if content.startswith("```json"):
                            content = content[7:]
                        if content.startswith("```"):
                            content = content[3:]
                        if content.endswith("```"):
                            content = content[:-3]
                        
                        return json.loads(content.strip())
                    else:
                        logger.error(f"No content in Claude response: {data}")
                        raise ValueError("No response generated")
                else:
                    error_text = await response.text()
                    logger.error(f"Claude API error {response.status}: {error_text}")
                    # Fallback to Gemini
                    return await self.generate_json_response(prompt)
        except Exception as e:
            logger.error(f"Claude API call failed: {str(e)}, falling back to Gemini")
            return await self.generate_json_response(prompt)
    
    def _generate_cache_key(self, feature: str, data: Dict[str, Any]) -> str:
        """Generate cache key for AI responses."""
        data_str = json.dumps(data, sort_keys=True)
        hash_key = hashlib.md5(f"{feature}:{data_str}".encode()).hexdigest()
        return f"{feature}:{hash_key}"
    
    async def _expire_cache_key(self, cache_type: str, cache_key: str, delay: int):
        """Expire cache key after delay."""
        await asyncio.sleep(delay)
        
        cache_map = {
            'component_suggestions': self.component_suggestion_cache,
            'template_generation': self.template_generation_cache,
            'workflow_creation': self.workflow_creation_cache
        }
        
        cache = cache_map.get(cache_type)
        if cache and cache_key in cache:
            del cache[cache_key]
    
    # Performance tracking methods
    
    def get_performance_metrics(self) -> Dict[str, Any]:
        """Get AI service performance metrics."""
        avg_latency = self.total_latency / max(self.request_count, 1)
        
        return {
            "total_requests": self.request_count,
            "average_latency_ms": avg_latency,
            "cache_stats": {
                "component_suggestions_cached": len(self.component_suggestion_cache),
                "template_generation_cached": len(self.template_generation_cache),
                "workflow_creation_cached": len(self.workflow_creation_cache)
            },
            "model_availability": {
                "gemini": bool(self.api_key),
                "openai": bool(self.openai_api_key),
                "anthropic": bool(self.anthropic_api_key)
            }
        }
    
    async def clear_caches(self):
        """Clear all AI response caches."""
        self.component_suggestion_cache.clear()
        self.template_generation_cache.clear()
        self.workflow_creation_cache.clear()
        
        logger.info("All AI service caches cleared")
    
    # Fallback methods for timeout scenarios
    
    async def _get_cached_component_suggestions(self, context: Dict[str, Any]) -> List[Dict[str, Any]]:
        """Fallback method for component suggestions when timeout occurs."""
        
        # Try to find similar cached suggestions first
        for cached_key, cached_suggestions in self.component_suggestion_cache.items():
            if 'component_suggestions' in cached_key:
                logger.info("Using cached component suggestions as fallback")
                return cached_suggestions
        
        # Generate basic fallback suggestions based on context
        business_type = context.get('business_type', 'general')
        fallback_suggestions = []
        
        if business_type == 'e-commerce':
            fallback_suggestions = [
                {
                    "component_type": "product-showcase",
                    "reasoning": "Essential for e-commerce to display products",
                    "priority": "high",
                    "expected_impact": "High conversion potential",
                    "customization_suggestions": ["Add product filtering", "Include customer reviews"]
                },
                {
                    "component_type": "shopping-cart",
                    "reasoning": "Required for e-commerce functionality",
                    "priority": "high", 
                    "expected_impact": "Essential for sales completion",
                    "customization_suggestions": ["Quick checkout", "Save for later option"]
                }
            ]
        elif business_type == 'saas':
            fallback_suggestions = [
                {
                    "component_type": "feature-list",
                    "reasoning": "Showcase software capabilities",
                    "priority": "high",
                    "expected_impact": "Improved user understanding",
                    "customization_suggestions": ["Interactive demos", "Comparison tables"]
                },
                {
                    "component_type": "pricing-table",
                    "reasoning": "Clear pricing builds trust",
                    "priority": "medium",
                    "expected_impact": "Increased conversions",
                    "customization_suggestions": ["Popular plan highlighting", "Feature comparisons"]
                }
            ]
        else:
            # Generic fallback suggestions
            fallback_suggestions = [
                {
                    "component_type": "hero-section",
                    "reasoning": "Strong first impression",
                    "priority": "high",
                    "expected_impact": "Immediate engagement",
                    "customization_suggestions": ["Clear value proposition", "Call-to-action button"]
                },
                {
                    "component_type": "contact-form",
                    "reasoning": "Enable customer communication",
                    "priority": "medium",
                    "expected_impact": "Lead generation",
                    "customization_suggestions": ["Simple fields", "Privacy assurance"]
                }
            ]
        
        logger.info(f"Generated fallback component suggestions for {business_type}")
        return fallback_suggestions
    
    async def _get_cached_template_generation(self, business_context: Dict[str, Any], description: str) -> Dict[str, Any]:
        """Fallback method for template generation when timeout occurs."""
        
        # Try to find similar cached templates first
        for cached_key, cached_template in self.template_generation_cache.items():
            if 'template_generation' in cached_key:
                logger.info("Using cached template as fallback")
                return cached_template
        
        # Generate basic fallback template
        industry = business_context.get('industry_classification', {}).get('primary', 'general')
        business_type = business_context.get('business_type', 'general')
        
        fallback_template = {
            "template_metadata": {
                "name": f"Basic {industry.title()} Template",
                "category": industry,
                "description": f"Simple, effective template for {business_type} businesses",
                "target_audience": "General audience",
                "estimated_conversion_rate": 0.03
            },
            "page_structure": {
                "sections": ["header", "hero", "features", "contact", "footer"],
                "layout_type": "flex",
                "responsive_breakpoints": ["mobile", "tablet", "desktop"]
            },
            "components": [
                {
                    "id": "header-1",
                    "type": "header",
                    "position": {"section": "header", "order": 1},
                    "props": {"navigation": True, "logo": True},
                    "content": {"logo_text": "Your Business"},
                    "styling": {"background": "#ffffff", "text_color": "#333333"}
                },
                {
                    "id": "hero-1", 
                    "type": "hero",
                    "position": {"section": "hero", "order": 1},
                    "props": {"cta_button": True, "background_image": True},
                    "content": {"headline": "Welcome to Our Business", "subheadline": "We provide excellent service"},
                    "styling": {"background": "#f8f9fa", "text_color": "#212529"}
                }
            ],
            "color_scheme": {
                "primary_color": "#007bff",
                "secondary_color": "#6c757d", 
                "background_colors": ["#ffffff", "#f8f9fa"],
                "text_colors": ["#212529", "#6c757d"]
            },
            "typography": {
                "heading_fonts": ["Inter", "system-ui"],
                "body_fonts": ["Inter", "system-ui"],
                "font_sizes": {"h1": "2.5rem", "h2": "2rem", "body": "1rem"}
            },
            "optimization_features": {
                "seo_recommendations": ["Meta descriptions", "Alt tags", "Structured data"],
                "performance_optimizations": ["Image optimization", "Lazy loading"],
                "accessibility_features": ["ARIA labels", "Keyboard navigation"],
                "conversion_optimizations": ["Clear CTAs", "Social proof"]
            }
        }
        
        logger.info(f"Generated fallback template for {industry} {business_type}")
        return fallback_template
    
    async def _get_cached_workflow_creation(self, context: Dict[str, Any], user_input: str) -> Dict[str, Any]:
        """Fallback method for workflow creation when timeout occurs."""
        
        # Try to find similar cached workflows first
        for cached_key, cached_workflow in self.workflow_creation_cache.items():
            if 'workflow_creation' in cached_key:
                logger.info("Using cached workflow as fallback")
                return cached_workflow
        
        # Generate basic fallback workflow based on input keywords
        workflow_type = "general"
        if any(keyword in user_input.lower() for keyword in ["email", "newsletter", "subscribe"]):
            workflow_type = "email"
        elif any(keyword in user_input.lower() for keyword in ["form", "contact", "lead"]):
            workflow_type = "lead_capture"
        elif any(keyword in user_input.lower() for keyword in ["purchase", "buy", "order", "payment"]):
            workflow_type = "e-commerce"
        
        fallback_workflow = {
            "workflow_metadata": {
                "name": f"Basic {workflow_type.title()} Workflow",
                "description": f"Simple {workflow_type} automation based on user request",
                "category": workflow_type,
                "estimated_execution_time": "1-5 minutes",
                "complexity_level": "simple"
            },
            "trigger": {
                "trigger_type": "form_submit" if workflow_type == "lead_capture" else "button_click",
                "trigger_config": {"form_id": "main-form"},
                "conditions": []
            },
            "workflow_steps": [
                {
                    "step_id": "step-1",
                    "step_type": "data_capture",
                    "name": "Capture User Data",
                    "description": "Collect and validate user information",
                    "configuration": {"required_fields": ["email"]},
                    "error_handling": "retry_with_validation",
                    "retry_policy": {"max_attempts": 3, "delay": 1}
                },
                {
                    "step_id": "step-2",
                    "step_type": "email" if workflow_type == "email" else "notification",
                    "name": "Send Confirmation",
                    "description": "Send confirmation to user",
                    "configuration": {"template": "basic_confirmation"},
                    "error_handling": "log_and_continue",
                    "retry_policy": {"max_attempts": 2, "delay": 5}
                }
            ],
            "data_flow": {
                "input_data": {"email": "string", "name": "string"},
                "data_transformations": [],
                "output_data": {"status": "string", "user_id": "string"}
            },
            "success_criteria": {
                "completion_conditions": ["all_steps_completed", "user_notified"],
                "success_metrics": ["completion_rate", "error_rate"],
                "failure_conditions": ["critical_step_failure", "timeout"]
            },
            "optimization_suggestions": {
                "performance_tips": ["Minimize API calls", "Cache common data"],
                "reliability_improvements": ["Add more error handling", "Implement circuit breakers"],
                "user_experience_enhancements": ["Provide progress feedback", "Optimize response times"]
            }
        }
        
        logger.info(f"Generated fallback workflow for type: {workflow_type}")
        return fallback_workflow
>>>>>>> 166f7c9f
<|MERGE_RESOLUTION|>--- conflicted
+++ resolved
@@ -366,16 +366,6 @@
         Return as JSON array of component suggestions.
         """
         
-<<<<<<< HEAD
-        optimal_model = await self.model_router.select_model('component_suggestions', context)
-        suggestions = await self.generate_json_response_with_model(prompt, optimal_model)
-        
-        # Cache for 1 hour
-        self.component_suggestion_cache[cache_key] = suggestions
-        asyncio.create_task(self._expire_cache_key('component_suggestions', cache_key, 3600))
-        
-        return suggestions
-=======
         try:
             # Add timeout to prevent hanging requests
             optimal_model = await self.model_router.select_model('component_suggestions', context)
@@ -393,7 +383,6 @@
             logger.warning(f"Component suggestions timed out for context: {context.get('business_type', 'unknown')}")
             # Fallback to cached or default suggestions
             return await self._get_cached_component_suggestions(context)
->>>>>>> 166f7c9f
     
     async def generate_template_from_description(
         self,
@@ -467,16 +456,6 @@
         Return as structured JSON.
         """
         
-<<<<<<< HEAD
-        optimal_model = await self.model_router.select_model('template_generation')
-        template = await self.generate_json_response_with_model(prompt, optimal_model, max_tokens=6000)
-        
-        # Cache for 2 hours
-        self.template_generation_cache[cache_key] = template
-        asyncio.create_task(self._expire_cache_key('template_generation', cache_key, 7200))
-        
-        return template
-=======
         try:
             # Add timeout to prevent hanging requests
             optimal_model = await self.model_router.select_model('template_generation')
@@ -494,7 +473,6 @@
             logger.warning(f"Template generation timed out for description: {description[:50]}...")
             # Fallback to cached or default template
             return await self._get_cached_template_generation(business_context, description)
->>>>>>> 166f7c9f
     
     async def create_workflow_from_natural_language(
         self,
@@ -567,16 +545,6 @@
         Return as structured JSON.
         """
         
-<<<<<<< HEAD
-        optimal_model = await self.model_router.select_model('workflow_creation')
-        workflow = await self.generate_json_response_with_model(prompt, optimal_model, max_tokens=4000)
-        
-        # Cache for 30 minutes
-        self.workflow_creation_cache[cache_key] = workflow
-        asyncio.create_task(self._expire_cache_key('workflow_creation', cache_key, 1800))
-        
-        return workflow
-=======
         try:
             # Add timeout to prevent hanging requests
             optimal_model = await self.model_router.select_model('workflow_creation')
@@ -594,7 +562,6 @@
             logger.warning(f"Workflow creation timed out for input: {user_input[:50]}...")
             # Fallback to cached or default workflow
             return await self._get_cached_workflow_creation(context, user_input)
->>>>>>> 166f7c9f
     
     async def predict_template_performance(
         self,
@@ -704,142 +671,6 @@
             "messages": [
                 {"role": "system", "content": "You are an expert AI assistant. Always respond with valid JSON only."},
                 {"role": "user", "content": prompt}
-<<<<<<< HEAD
-            ],
-            "max_tokens": max_tokens,
-            "temperature": 0.7,
-            "response_format": {"type": "json_object"}
-        }
-        
-        try:
-            async with self.session.post(model_config['base_url'], json=payload, headers=headers) as response:
-                if response.status == 200:
-                    data = await response.json()
-                    if "choices" in data and data["choices"]:
-                        content = data["choices"][0]["message"]["content"]
-                        return json.loads(content.strip())
-                    else:
-                        logger.error(f"No choices in OpenAI response: {data}")
-                        raise ValueError("No response generated")
-                else:
-                    error_text = await response.text()
-                    logger.error(f"OpenAI API error {response.status}: {error_text}")
-                    # Fallback to Gemini
-                    return await self.generate_json_response(prompt)
-        except Exception as e:
-            logger.error(f"OpenAI API call failed: {str(e)}, falling back to Gemini")
-            return await self.generate_json_response(prompt)
-    
-    async def _generate_anthropic_json_response(
-        self,
-        prompt: str,
-        model_config: Dict[str, Any],
-        max_tokens: int
-    ) -> Dict[str, Any]:
-        """Generate JSON response using Anthropic Claude API."""
-        
-        if not model_config['api_key']:
-            logger.warning("Anthropic API key not found, falling back to Gemini")
-            return await self.generate_json_response(prompt)
-        
-        if not self.session:
-            self.session = aiohttp.ClientSession()
-        
-        headers = {
-            "x-api-key": model_config['api_key'],
-            "Content-Type": "application/json",
-            "anthropic-version": "2023-06-01"
-        }
-        
-        json_instruction = "\n\nPlease respond with valid JSON only. Do not include any other text or formatting."
-        
-        payload = {
-            "model": "claude-3-5-sonnet-20241022",
-            "max_tokens": max_tokens,
-            "temperature": 0.7,
-            "messages": [
-                {"role": "user", "content": prompt + json_instruction}
-            ]
-        }
-        
-        try:
-            async with self.session.post(model_config['base_url'], json=payload, headers=headers) as response:
-                if response.status == 200:
-                    data = await response.json()
-                    if "content" in data and data["content"]:
-                        content = data["content"][0]["text"]
-                        
-                        # Clean response to extract JSON
-                        content = content.strip()
-                        if content.startswith("```json"):
-                            content = content[7:]
-                        if content.startswith("```"):
-                            content = content[3:]
-                        if content.endswith("```"):
-                            content = content[:-3]
-                        
-                        return json.loads(content.strip())
-                    else:
-                        logger.error(f"No content in Claude response: {data}")
-                        raise ValueError("No response generated")
-                else:
-                    error_text = await response.text()
-                    logger.error(f"Claude API error {response.status}: {error_text}")
-                    # Fallback to Gemini
-                    return await self.generate_json_response(prompt)
-        except Exception as e:
-            logger.error(f"Claude API call failed: {str(e)}, falling back to Gemini")
-            return await self.generate_json_response(prompt)
-    
-    def _generate_cache_key(self, feature: str, data: Dict[str, Any]) -> str:
-        """Generate cache key for AI responses."""
-        data_str = json.dumps(data, sort_keys=True)
-        hash_key = hashlib.md5(f"{feature}:{data_str}".encode()).hexdigest()
-        return f"{feature}:{hash_key}"
-    
-    async def _expire_cache_key(self, cache_type: str, cache_key: str, delay: int):
-        """Expire cache key after delay."""
-        await asyncio.sleep(delay)
-        
-        cache_map = {
-            'component_suggestions': self.component_suggestion_cache,
-            'template_generation': self.template_generation_cache,
-            'workflow_creation': self.workflow_creation_cache
-        }
-        
-        cache = cache_map.get(cache_type)
-        if cache and cache_key in cache:
-            del cache[cache_key]
-    
-    # Performance tracking methods
-    
-    def get_performance_metrics(self) -> Dict[str, Any]:
-        """Get AI service performance metrics."""
-        avg_latency = self.total_latency / max(self.request_count, 1)
-        
-        return {
-            "total_requests": self.request_count,
-            "average_latency_ms": avg_latency,
-            "cache_stats": {
-                "component_suggestions_cached": len(self.component_suggestion_cache),
-                "template_generation_cached": len(self.template_generation_cache),
-                "workflow_creation_cached": len(self.workflow_creation_cache)
-            },
-            "model_availability": {
-                "gemini": bool(self.api_key),
-                "openai": bool(self.openai_api_key),
-                "anthropic": bool(self.anthropic_api_key)
-            }
-        }
-    
-    async def clear_caches(self):
-        """Clear all AI response caches."""
-        self.component_suggestion_cache.clear()
-        self.template_generation_cache.clear()
-        self.workflow_creation_cache.clear()
-        
-        logger.info("All AI service caches cleared")
-=======
             ],
             "max_tokens": max_tokens,
             "temperature": 0.7,
@@ -1181,5 +1012,4 @@
         }
         
         logger.info(f"Generated fallback workflow for type: {workflow_type}")
-        return fallback_workflow
->>>>>>> 166f7c9f
+        return fallback_workflow